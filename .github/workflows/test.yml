name: spectre-bridge-protocol test automatically

on:
  push:
  pull_request:
    branches: ["!main"]
  workflow_dispatch:

jobs:
  test-cargo:
    runs-on: ubuntu-latest
    steps:
      - uses: actions/checkout@v3
      - uses: webfactory/ssh-agent@v0.7.0
        with:
<<<<<<< HEAD
          submodules: recursive
          #ssh-key: ${{ secrets.submodulessh }}
          ssh-key: ${{ secrets.SSH_PRIV }}
=======
            ssh-private-key: ${{ secrets.SSH_PRIVATE_KEY }}
>>>>>>> e7094e54
      - uses: actions-rs/toolchain@v1
        with:
          toolchain: stable
          target: wasm32-unknown-unknown
      - uses: actions-rs/cargo@v1
        with:
          command: fmt
          args:  --manifest-path ./near/contracts/Cargo.toml --all -- --check
      - uses: actions-rs/cargo@v1
        with:
          command: clippy
          args:  --manifest-path ./near/contracts/Cargo.toml -- -A clippy::too-many-arguments -D warnings
      - run: cd near; mkdir res; ./build.sh
      - run: cd near; ./test.sh
      
  test-npm:
    runs-on: ubuntu-latest
    steps:
      - uses: actions/checkout@v3
      - uses: actions/setup-node@v3
        with:
          node-version: 14
      - run: cd eth; npm install; npm install -g ganache-cli
      - run: cd eth; WEB3_INFURA_PROJECT_ID=${{secrets.WEB3_INFURA_PROJECT_ID}} npm run test:mainnet-fork<|MERGE_RESOLUTION|>--- conflicted
+++ resolved
@@ -13,13 +13,7 @@
       - uses: actions/checkout@v3
       - uses: webfactory/ssh-agent@v0.7.0
         with:
-<<<<<<< HEAD
-          submodules: recursive
-          #ssh-key: ${{ secrets.submodulessh }}
-          ssh-key: ${{ secrets.SSH_PRIV }}
-=======
             ssh-private-key: ${{ secrets.SSH_PRIVATE_KEY }}
->>>>>>> e7094e54
       - uses: actions-rs/toolchain@v1
         with:
           toolchain: stable

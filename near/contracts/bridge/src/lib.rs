--- conflicted
+++ resolved
@@ -2,11 +2,7 @@
 use near_plugins::{access_control, AccessControlRole, AccessControllable, Pausable};
 use near_plugins_derive::pause;
 use near_sdk::borsh::{self, BorshDeserialize, BorshSerialize};
-<<<<<<< HEAD
 use near_sdk::collections::{LookupMap, UnorderedMap, UnorderedSet};
-=======
-use near_sdk::collections::{LookupMap, UnorderedSet};
->>>>>>> 75107060
 use near_sdk::env::{block_timestamp, current_account_id};
 use near_sdk::json_types::U128;
 use near_sdk::serde::{Deserialize, Serialize};
@@ -18,10 +14,7 @@
 };
 use parse_duration::parse;
 use spectre_bridge_common::*;
-<<<<<<< HEAD
 use whitelist::WhitelistMode;
-=======
->>>>>>> 75107060
 
 pub use crate::ft::*;
 
@@ -175,13 +168,9 @@
                 lock_time_max,
             },
             eth_block_time,
-<<<<<<< HEAD
             whitelist_tokens: UnorderedMap::new(StorageKey::WhitelistTokens),
             whitelist_accounts: UnorderedSet::new(StorageKey::WhitelistAccounts),
             is_whitelist_mode_enabled: true,
-=======
-            whitelisted_tokens: UnorderedSet::new(StorageKey::WhitelistedTokens),
->>>>>>> 75107060
             __acl: Default::default(),
         };
 
@@ -521,11 +510,7 @@
         self.user_balances.insert(user, &user_token_balance);
     }
 
-<<<<<<< HEAD
     fn validate_transfer_message(&self, transfer_message: &TransferMessage, sender_id: &AccountId) {
-=======
-    fn validate_transfer_message(&self, transfer_message: &TransferMessage) {
->>>>>>> 75107060
         require!(
             transfer_message.valid_till > block_timestamp(),
             format!(
@@ -561,13 +546,8 @@
     #[payable]
     #[pause]
     pub fn withdraw(&mut self, token_id: AccountId, amount: U128) {
-<<<<<<< HEAD
-        let sender_id = env::predecessor_account_id();
-        let balance = self.get_user_balance(&sender_id, &token_id);
-=======
         let receiver_id = env::predecessor_account_id();
         let balance = self.get_user_balance(&receiver_id, &token_id);
->>>>>>> 75107060
 
         require!(balance >= amount.into(), "Not enough token balance");
 
@@ -575,11 +555,7 @@
             .with_static_gas(utils::tera_gas(5))
             .with_attached_deposit(1)
             .ft_transfer(
-<<<<<<< HEAD
-                sender_id.clone(),
-=======
                 receiver_id.clone(),
->>>>>>> 75107060
                 amount,
                 Some(format!(
                     "Withdraw from: {} amount: {}",
@@ -591,11 +567,7 @@
                 ext_self::ext(current_account_id())
                     .with_static_gas(utils::tera_gas(2))
                     .with_attached_deposit(utils::NO_DEPOSIT)
-<<<<<<< HEAD
-                    .withdraw_callback(token_id, amount, sender_id),
-=======
                     .withdraw_callback(token_id, amount, receiver_id),
->>>>>>> 75107060
             );
     }
 
@@ -640,11 +612,7 @@
 mod tests {
     use super::*;
     use near_contract_standards::fungible_token::receiver::FungibleTokenReceiver;
-<<<<<<< HEAD
     use near_sdk::env::{sha256, signer_account_id};
-=======
-    use near_sdk::env::signer_account_id;
->>>>>>> 75107060
     use near_sdk::serde_json::{self, json};
     use near_sdk::test_utils::{accounts, VMContextBuilder};
     use near_sdk::{testing_env, VMContext};

use crate::lp_relayer::TransferProof;
use near_sdk::borsh::{self, BorshDeserialize, BorshSerialize};
use near_sdk::collections::{LookupMap, UnorderedSet};
use near_sdk::env::{
    block_timestamp, current_account_id, predecessor_account_id, signer_account_id,
};
use near_sdk::json_types::U128;
use near_sdk::serde::{Deserialize, Serialize};
#[allow(unused_imports)]
use near_sdk::Promise;
use near_sdk::{
    env, ext_contract, is_promise_success, near_bindgen, require, AccountId, BorshStorageKey,
    Duration, PanicOnDefault, PromiseOrValue, PromiseResult,
};
use parse_duration::parse;
use spectre_bridge_common::*;
use std::str;

pub use crate::ft::*;

mod ft;
mod lp_relayer;
mod utils;

pub const NO_DEPOSIT: u128 = 0;

#[ext_contract(ext_prover)]
pub trait Prover {
    #[result_serializer(borsh)]
    fn verify_log_entry(
        &self,
        #[serializer(borsh)] log_index: u64,
        #[serializer(borsh)] log_entry_data: Vec<u8>,
        #[serializer(borsh)] receipt_index: u64,
        #[serializer(borsh)] receipt_data: Vec<u8>,
        #[serializer(borsh)] header_data: Vec<u8>,
        #[serializer(borsh)] proof: Vec<Vec<u8>>,
        #[serializer(borsh)] skip_bridge_call: bool,
    ) -> bool;
}

#[ext_contract(ext_eth_client)]
pub trait EthClient {
    #[result_serializer(borsh)]
    fn last_block_number(&self) -> u64;
}

#[ext_contract(ext_token)]
trait NEP141Token {
    fn ft_transfer(&mut self, receiver_id: AccountId, amount: U128, memo: Option<String>);
}

#[ext_contract(ext_self)]
trait SpectreBridgeInterface {
    fn withdraw_callback(&mut self, token_id: AccountId, amount: U128);
    fn verify_log_entry_callback(&mut self, proof: TransferProof) -> Promise;
    fn unlock_callback(&self, #[serializer(borsh)] nonce: U128);
    fn init_transfer_callback(
        &mut self,
        #[serializer(borsh)] transfer_message: TransferMessage,
    ) -> PromiseOrValue<U128>;
}

#[derive(Serialize, Deserialize, BorshDeserialize, BorshSerialize, Debug, Clone)]
#[serde(crate = "near_sdk::serde")]
pub struct TransferData {
    token: AccountId,
    amount: u128,
}

#[derive(Serialize, Deserialize, BorshDeserialize, BorshSerialize, Debug, Clone)]
#[serde(crate = "near_sdk::serde")]
pub struct TransferMessage {
    valid_till: u64,
    transfer: TransferDataEthereum,
    fee: TransferDataNear,
    recipient: EthAddress,
    valid_till_block_height: Option<u64>,
}

#[derive(BorshSerialize, BorshStorageKey)]
enum StorageKey {
    PendingTransfers,
    UserBalances,
    UserBalancePrefix,
    WhitelistedTokens,
}

#[derive(Serialize, Deserialize, BorshDeserialize, BorshSerialize, Debug, Clone)]
#[serde(crate = "near_sdk::serde")]
pub struct LockDuration {
    lock_time_min: Duration,
    lock_time_max: Duration,
}

#[near_bindgen]
#[derive(BorshDeserialize, BorshSerialize, PanicOnDefault)]
pub struct SpectreBridge {
    pending_transfers: LookupMap<String, (AccountId, TransferMessage)>,
    user_balances: LookupMap<AccountId, LookupMap<AccountId, u128>>,
    nonce: u128,
    prover_account: AccountId,
<<<<<<< HEAD
    eth_client_account: AccountId,
    eth_bridge_contract: EthAddress,
    lock_duration: LockDuration,
    block_time: Duration,
=======
    eth_bridge_contract: EthAddress,
    lock_duration: LockDuration,
>>>>>>> 934a7de1
    whitelisted_tokens: UnorderedSet<AccountId>,
}

#[near_bindgen]
impl SpectreBridge {
    #[init]
    #[private]
    pub fn new(
        eth_bridge_contract: String,
        prover_account: AccountId,
<<<<<<< HEAD
        eth_client_account: AccountId,
=======
>>>>>>> 934a7de1
        lock_time_min: String,
        lock_time_max: String,
        block_time: Duration,
    ) -> Self {
        require!(!env::state_exists(), "Already initialized");

        let lock_time_min = parse(lock_time_min.as_str()).unwrap().as_nanos() as u64;
        let lock_time_max = parse(lock_time_max.as_str()).unwrap().as_nanos() as u64;
        require!(
            lock_time_max > lock_time_min,
            "Error initialize: lock_time_min must be less than lock_time_max"
        );

        Self {
            pending_transfers: LookupMap::new(StorageKey::PendingTransfers),
            user_balances: LookupMap::new(StorageKey::UserBalances),
            nonce: 0,
            prover_account,
<<<<<<< HEAD
            eth_client_account,
=======
>>>>>>> 934a7de1
            eth_bridge_contract: get_eth_address(eth_bridge_contract),
            lock_duration: LockDuration {
                lock_time_min,
                lock_time_max,
            },
<<<<<<< HEAD
            block_time,
=======
>>>>>>> 934a7de1
            whitelisted_tokens: UnorderedSet::new(StorageKey::WhitelistedTokens),
        }
    }

    pub fn init_transfer(&mut self, transfer_message: TransferMessage) -> PromiseOrValue<U128> {
        ext_eth_client::ext(self.eth_client_account.clone())
            .with_static_gas(utils::tera_gas(5))
            .last_block_number()
            .then(
                ext_self::ext(env::current_account_id())
                    .with_static_gas(utils::tera_gas(200))
                    .init_transfer_callback(transfer_message),
            )
            .into()
    }

    #[private]
    pub fn init_transfer_callback(
        &mut self,
        #[callback]
        #[serializer(borsh)]
        last_block_height: u64,
        #[serializer(borsh)] transfer_message: TransferMessage,
    ) -> PromiseOrValue<U128> {
        let mut transfer_message = transfer_message;
        let lock_period = transfer_message.valid_till - block_timestamp();
        transfer_message.valid_till_block_height =
            Some(last_block_height + lock_period / self.block_time);

        self.validate_transfer_message(&transfer_message);

        let user_token_balance = self
            .user_balances
            .get(&env::signer_account_id())
            .unwrap_or_else(|| {
                panic!(
                    "Balance in {} for user {} not found",
                    transfer_message.transfer.token_near,
                    env::signer_account_id()
                )
            });

        let token_transfer_balance = user_token_balance
            .get(&transfer_message.transfer.token_near)
            .unwrap_or_else(|| {
                panic!(
                    "Balance for token transfer: {} not found",
                    &transfer_message.transfer.token_near
                )
            });

        require!(
            token_transfer_balance >= u128::from(transfer_message.transfer.amount),
            "Not enough transfer token balance."
        );

        let token_fee_balance = user_token_balance
            .get(&transfer_message.fee.token)
            .unwrap_or_else(|| {
                panic!(
                    "Balance for token fee: {} not found",
                    &transfer_message.transfer.token_near
                )
            });

        require!(
            token_fee_balance >= u128::from(transfer_message.fee.amount),
            "Not enough fee token balance."
        );

        self.decrease_balance(
            &transfer_message.transfer.token_near,
            &u128::from(transfer_message.transfer.amount),
        );

        self.decrease_balance(
            &transfer_message.fee.token,
            &u128::from(transfer_message.fee.amount),
        );

        let nonce = U128::from(self.store_transfers(transfer_message.clone()));

        Event::SpectreBridgeInitTransferEvent {
            nonce,
            valid_till: transfer_message.valid_till,
            transfer: TransferDataEthereum {
                token_near: transfer_message.transfer.token_near,
                token_eth: transfer_message.transfer.token_eth,
                amount: transfer_message.transfer.amount,
            },
            fee: TransferDataNear {
                token: transfer_message.fee.token,
                amount: transfer_message.fee.amount,
            },
            recipient: transfer_message.recipient,
            valid_till_block_height: transfer_message.valid_till_block_height.unwrap(),
        }
        .emit();

        PromiseOrValue::Value(nonce)
    }

    pub fn unlock(&self, nonce: U128) -> Promise {
        ext_eth_client::ext(self.eth_client_account.clone())
            .with_static_gas(utils::tera_gas(5))
            .last_block_number()
            .then(
                ext_self::ext(env::current_account_id())
                    .with_static_gas(utils::tera_gas(50))
                    .unlock_callback(nonce),
            )
    }

    #[private]
    pub fn unlock_callback(
        &mut self,
        #[callback]
        #[serializer(borsh)]
        last_block_height: u64,
        #[serializer(borsh)] nonce: U128,
    ) {
        let transaction_id = utils::get_transaction_id(u128::try_from(nonce).unwrap());
        let transfer = self
            .pending_transfers
            .get(&transaction_id)
            .unwrap_or_else(|| {
                panic!(
                    "Transaction with id: {} not found",
                    &transaction_id.to_string()
                )
            });
        let transfer_data = transfer.1;

        require!(
            transfer.0 == env::signer_account_id(),
            format!(
                "Signer: {} transaction not found:",
                &env::signer_account_id()
            )
        );
        require!(
            block_timestamp() > transfer_data.valid_till,
            "Valid time is not correct."
        );

        require!(
            last_block_height > transfer_data.valid_till_block_height.unwrap(),
            format!(
                "Minimum allowed block height is {}, but current client's block height is {}",
                transfer_data.valid_till_block_height.unwrap(),
                last_block_height
            )
        );

        self.increase_balance(
            &transfer_data.transfer.token_near,
            &u128::from(transfer_data.transfer.amount),
        );
        self.increase_balance(
            &transfer_data.fee.token,
            &u128::from(transfer_data.fee.amount),
        );
        self.pending_transfers.remove(&transaction_id);

        Event::SpectreBridgeUnlockEvent {
            nonce,
            account: signer_account_id(),
        }
        .emit();
    }

    pub fn lp_unlock(&mut self, proof: Proof) {
        let parsed_proof = lp_relayer::TransferProof::parse(proof.clone());
        assert_eq!(
            parsed_proof.eth_bridge_contract,
            self.eth_bridge_contract,
            "Event's address {} does not match the eth bridge address {}",
            hex::encode(parsed_proof.eth_bridge_contract),
            hex::encode(self.eth_bridge_contract),
        );

        ext_prover::ext(self.prover_account.clone())
            .with_static_gas(utils::tera_gas(50))
            .with_attached_deposit(utils::NO_DEPOSIT)
            .verify_log_entry(
                proof.log_index,
                proof.log_entry_data,
                proof.receipt_index,
                proof.receipt_data,
                proof.header_data,
                proof.proof,
                false,
            )
            .then(
                ext_self::ext(current_account_id())
                    .with_static_gas(utils::tera_gas(50))
                    .with_attached_deposit(utils::NO_DEPOSIT)
                    .verify_log_entry_callback(parsed_proof),
            );
    }

    #[private]
    pub fn verify_log_entry_callback(&mut self, proof: TransferProof) {
        let verification_result = match env::promise_result(0) {
            PromiseResult::NotReady => 0,
            PromiseResult::Failed => 0,
            PromiseResult::Successful(result) => result[0],
        };

        if verification_result == 0 {
            panic!("Failed to verify the proof");
        }

        let transaction_id = utils::get_transaction_id(proof.nonce);

        let transfer = self
            .pending_transfers
            .get(&transaction_id)
            .unwrap_or_else(|| {
                panic!(
                    "Transaction with id: {} not found",
                    &transaction_id.to_string()
                )
            });
        let transfer_data = transfer.1;

        require!(
            proof.recipient == transfer_data.recipient,
            format!(
                "Wrong recipient {:?}, expected {:?}",
                proof.recipient, transfer_data.recipient
            )
        );

        require!(
            proof.token == transfer_data.transfer.token_eth,
            format!(
                "Wrong token transferred {:?}, expected {:?}",
                proof.token, transfer_data.transfer.token_eth
            )
        );

        require!(
            proof.amount == transfer_data.transfer.amount.0,
            format!(
                "Wrong amount transferred {}, expected {}",
                proof.amount, transfer_data.transfer.amount.0
            )
        );

        self.increase_balance(
            &transfer_data.transfer.token_near,
            &u128::from(transfer_data.transfer.amount),
        );
        self.increase_balance(
            &transfer_data.fee.token,
            &u128::from(transfer_data.fee.amount),
        );
        self.pending_transfers.remove(&transaction_id);

        Event::SpectreBridgeUnlockEvent {
            nonce: U128(proof.nonce),
            account: signer_account_id(),
        }
        .emit();
    }

    fn get_user_balance(&self, account_id: &AccountId, token_id: &AccountId) -> u128 {
        let user_balance = self
            .user_balances
            .get(account_id)
            .unwrap_or_else(|| panic!("{}", "User doesn't have balance".to_string()));

        user_balance
            .get(token_id)
            .unwrap_or_else(|| panic!("User token: {} , balance is 0", token_id))
    }

    #[private]
    fn update_balance(
        &mut self,
        account_id: AccountId,
        token_id: AccountId,
        amount: u128,
    ) -> PromiseOrValue<U128> {
        if let Some(mut user_balances) = self.user_balances.get(&account_id) {
            if let Some(mut token_amount) = user_balances.get(&token_id) {
                token_amount += amount;
                user_balances.insert(&token_id, &token_amount);
            } else {
                user_balances.insert(&token_id, &amount);
            }
            self.user_balances.insert(&account_id, &user_balances);
        } else {
            let storage_key = [
                StorageKey::UserBalancePrefix
                    .try_to_vec()
                    .unwrap()
                    .as_slice(),
                account_id.try_to_vec().unwrap().as_slice(),
            ]
            .concat();
            let mut token_balance = LookupMap::new(storage_key);
            token_balance.insert(&token_id, &amount);
            self.user_balances.insert(&account_id, &token_balance);
        }
        Event::SpectreBridgeDepositEvent {
            account: account_id,
            token: token_id,
            amount: U128(amount),
        }
        .emit();
        PromiseOrValue::Value(U128::from(0))
    }

    #[private]
    fn decrease_balance(&mut self, token_id: &AccountId, amount: &u128) {
        let mut user_token_balance = self.user_balances.get(&env::signer_account_id()).unwrap();
        let balance = user_token_balance.get(token_id).unwrap() - amount;
        user_token_balance.insert(token_id, &balance);
        self.user_balances
            .insert(&env::signer_account_id(), &user_token_balance);
    }

    #[private]
    fn increase_balance(&mut self, token_id: &AccountId, amount: &u128) {
        let mut user_token_balance = self.user_balances.get(&env::signer_account_id()).unwrap();
        let balance = user_token_balance.get(token_id).unwrap() + amount;
        user_token_balance.insert(token_id, &balance);
        self.user_balances
            .insert(&env::signer_account_id(), &user_token_balance);
    }

    #[private]
    fn validate_transfer_message(&self, transfer_message: &TransferMessage) {
        require!(
            transfer_message.valid_till > block_timestamp(),
            format!(
                "Transfer valid time:{} not correct, current block timestamp:{}.",
                transfer_message.valid_till,
                block_timestamp()
            )
        );

        let lock_period = transfer_message.valid_till - block_timestamp();
        require!(
            (self.lock_duration.lock_time_min..=self.lock_duration.lock_time_max)
                .contains(&lock_period),
            format!(
                "Lock period:{} does not fit the terms of the contract.",
                lock_period
            )
        );
        require!(
            self.whitelisted_tokens.is_empty()
                || self
                    .whitelisted_tokens
                    .contains(&transfer_message.transfer.token_near),
            "This transfer token not supported."
        );
        require!(
            self.whitelisted_tokens.is_empty()
                || self
                    .whitelisted_tokens
                    .contains(&transfer_message.fee.token),
            "This fee token not supported."
        );
    }

    #[private]
    fn store_transfers(&mut self, transfer_message: TransferMessage) -> u128 {
        self.nonce += 1;
        let transaction_id = utils::get_transaction_id(self.nonce);
        let account_pending = (signer_account_id(), transfer_message);
        self.pending_transfers
            .insert(&transaction_id, &account_pending);
        self.nonce
    }

    #[payable]
    pub fn withdraw(&mut self, token_id: AccountId, amount: U128) {
        let balance = self.get_user_balance(&env::predecessor_account_id(), &token_id);

        require!(balance >= amount.into(), "Not enough token balance");

        ext_token::ext(token_id.clone())
            .with_static_gas(utils::tera_gas(5))
            .with_attached_deposit(1)
            .ft_transfer(
                predecessor_account_id(),
                amount,
                Some(format!(
                    "Withdraw from: {} amount: {}",
                    current_account_id(),
                    u128::try_from(amount).unwrap()
                )),
            )
            .then(
                ext_self::ext(current_account_id())
                    .with_static_gas(utils::tera_gas(2))
                    .with_attached_deposit(utils::NO_DEPOSIT)
                    .withdraw_callback(token_id, amount),
            );
    }

    #[private]
    pub fn withdraw_callback(&mut self, token_id: AccountId, amount: U128) {
        require!(is_promise_success(), "Error transfer");

        self.decrease_balance(&token_id, &u128::try_from(amount).unwrap());
    }

    #[private]
    pub fn set_prover_account(&mut self, prover_account: AccountId) {
        self.prover_account = prover_account;
    }

    #[private]
    pub fn set_enear_address(&mut self, near_address: String) {
        require!(
            utils::is_valid_eth_address(near_address.clone()),
            format!("Ethereum address:{} not valid.", near_address)
        );
        self.eth_bridge_contract = spectre_bridge_common::get_eth_address(near_address);
    }

    pub fn get_lock_duration(self) -> LockDuration {
        self.lock_duration
    }

    #[private]
    pub fn set_lock_time(&mut self, lock_time_min: String, lock_time_max: String) {
        let lock_time_min = parse(lock_time_min.as_str()).unwrap().as_nanos() as u64;
        let lock_time_max = parse(lock_time_max.as_str()).unwrap().as_nanos() as u64;

        self.lock_duration = LockDuration {
            lock_time_min,
            lock_time_max,
        };
    }

    #[private]
    pub fn add_supported_token(&mut self, token: AccountId) {
        self.whitelisted_tokens.insert(&token);
    }
}

#[cfg(test)]
mod tests {
    use super::*;
    use near_contract_standards::fungible_token::receiver::FungibleTokenReceiver;
    use near_sdk::serde_json::{self, json};
    use near_sdk::test_utils::VMContextBuilder;
    use near_sdk::{testing_env, VMContext};
    use std::convert::TryFrom;

    fn get_context(is_view: bool) -> VMContext {
        VMContextBuilder::new()
            .current_account_id(AccountId::try_from("alice_near".to_string()).unwrap())
            .signer_account_id(AccountId::try_from("bob_near".to_string()).unwrap())
            .predecessor_account_id(AccountId::try_from("token_near".to_string()).unwrap())
            .block_index(1)
            .block_timestamp(1)
            .is_view(is_view)
            .build()
    }

    fn get_context_for_unlock(is_view: bool) -> VMContext {
        VMContextBuilder::new()
            .current_account_id(AccountId::try_from("alice_near".to_string()).unwrap())
            .signer_account_id(AccountId::try_from("bob_near".to_string()).unwrap())
            .predecessor_account_id(AccountId::try_from("carol_near".to_string()).unwrap())
            .block_index(200)
            //10800000000000 = lock_time_min
            .block_timestamp(1649402222 + 10800000000000 + 30)
            .is_view(is_view)
            .build()
    }

    fn get_context_dex(is_view: bool) -> VMContext {
        VMContextBuilder::new()
            .current_account_id(AccountId::try_from("dex_near".to_string()).unwrap())
            .signer_account_id(AccountId::try_from("bob_near".to_string()).unwrap())
            .predecessor_account_id(AccountId::try_from("token_near2".to_string()).unwrap())
            .block_index(101)
            .block_timestamp(1649402222)
            .is_view(is_view)
            .build()
    }

    fn get_context_custom_signer(is_view: bool, signer: String) -> VMContext {
        VMContextBuilder::new()
            .current_account_id(AccountId::try_from("dex_near".to_string()).unwrap())
            .signer_account_id(AccountId::try_from(signer).unwrap())
            .predecessor_account_id(AccountId::try_from("token_near".to_string()).unwrap())
            .block_index(101)
            .block_timestamp(1649402222)
            .is_view(is_view)
            .build()
    }

    fn get_context_custom_predecessor(is_view: bool, predecessor: String) -> VMContext {
        VMContextBuilder::new()
            .current_account_id(AccountId::try_from("dex_near".to_string()).unwrap())
            .signer_account_id(AccountId::try_from("token_near".to_string()).unwrap())
            .predecessor_account_id(AccountId::try_from(predecessor).unwrap())
            .block_index(101)
            .block_timestamp(1649402222)
            .is_view(is_view)
            .build()
    }

    fn get_panic_context_for_unlock(is_view: bool) -> VMContext {
        VMContextBuilder::new()
            .current_account_id(AccountId::try_from("bob_near".to_string()).unwrap())
            .signer_account_id(AccountId::try_from("dex_near".to_string()).unwrap())
            .predecessor_account_id(AccountId::try_from("carol_near".to_string()).unwrap())
            .block_index(200)
            //10800000000000 = lock_time_min
            .block_timestamp(1649402222 + 10800000000000 + 30)
            .is_view(is_view)
            .build()
    }

    struct BridgeInitArgs {
        eth_bridge_contract: Option<String>,
        prover_account: Option<AccountId>,
<<<<<<< HEAD
        client_account: Option<AccountId>,
=======
>>>>>>> 934a7de1
        lock_time_min: Option<String>,
        lock_time_max: Option<String>,
    }

    fn get_bridge_config_v1() -> BridgeInitArgs {
        BridgeInitArgs {
            eth_bridge_contract: None,
            prover_account: None,
<<<<<<< HEAD
            client_account: None,
=======
>>>>>>> 934a7de1
            lock_time_min: Some(String::from("3h")),
            lock_time_max: Some(String::from("12h")),
        }
    }

    fn eth_bridge_address() -> String {
        "6b175474e89094c44da98b954eedeac495271d0f".to_string()
    }

<<<<<<< HEAD
    fn prover() -> AccountId {
        "prover.near".parse().unwrap()
    }

    fn eth_client() -> AccountId {
        "client.near".parse().unwrap()
    }

=======
>>>>>>> 934a7de1
    fn get_bridge_contract(config: Option<BridgeInitArgs>) -> SpectreBridge {
        let config = config.unwrap_or(BridgeInitArgs {
            eth_bridge_contract: None,
            prover_account: None,
<<<<<<< HEAD
            client_account: None,
=======
>>>>>>> 934a7de1
            lock_time_min: None,
            lock_time_max: None,
        });

        SpectreBridge::new(
            config.eth_bridge_contract.unwrap_or(eth_bridge_address()),
<<<<<<< HEAD
            config.prover_account.unwrap_or(prover()),
            config.client_account.unwrap_or(eth_client()),
            config.lock_time_min.unwrap_or("1h".to_string()),
            config.lock_time_max.unwrap_or("24h".to_string()),
            12_000_000_000,
=======
            config
                .prover_account
                .unwrap_or("prover.near".parse().unwrap()),
            config.lock_time_min.unwrap_or("1h".to_string()),
            config.lock_time_max.unwrap_or("24h".to_string()),
>>>>>>> 934a7de1
        )
    }

    #[test]
    fn ft_on_transfer_with_empty_whitelist() {
        let context = get_context(false);
        testing_env!(context);
        let mut contract = get_bridge_contract(None);

        let transfer_account: AccountId = AccountId::try_from("bob_near".to_string()).unwrap();
        let balance = U128(100);
        contract.ft_on_transfer(transfer_account, balance, "".to_string());
    }

    #[test]
    fn ft_on_transfer_with_token_in_whitelist() {
        let context = get_context(false);
        testing_env!(context);
        let mut contract = get_bridge_contract(None);

        let token: AccountId = AccountId::try_from("token_near".to_string()).unwrap();
        contract.add_supported_token(token.clone());
        assert!(contract.whitelisted_tokens.contains(&token));

        let transfer_account: AccountId = AccountId::try_from("bob_near".to_string()).unwrap();
        let balance = U128(100);
        contract.ft_on_transfer(transfer_account, balance, "".to_string());
    }

    #[test]
    #[should_panic]
    fn ft_on_transfer_with_token_not_in_whitelist() {
        let context = get_context(false);
        testing_env!(context);
        let mut contract = get_bridge_contract(None);

        let token: AccountId = AccountId::try_from("token1_near".to_string()).unwrap();
        contract.add_supported_token(token.clone());
        assert!(contract.whitelisted_tokens.contains(&token));

        let transfer_account: AccountId = AccountId::try_from("bob_near".to_string()).unwrap();
        let balance = U128(100);
        contract.ft_on_transfer(transfer_account, balance, "".to_string());
    }

    #[test]
    fn is_metadata_correct_test() {
        let context = get_context(false);
        testing_env!(context);
        let contract = get_bridge_contract(None);

        let current_timestamp = block_timestamp() + contract.lock_duration.lock_time_min + 20;
        let msg = json!({
            "valid_till": current_timestamp,
            "transfer": {
                "token_near": "alice_near",
                "token_eth": [113, 199, 101, 110, 199, 171, 136, 176, 152, 222, 251, 117, 27, 116, 1, 181, 246, 216, 151, 111],
                "amount": "100"
            },
            "fee": {
                "token": "alice_near",
                "amount": "100"
            },
            "recipient": [113, 199, 101, 110, 199, 171, 136, 176, 152, 222, 251, 117, 27, 116, 1, 181, 246, 216, 151, 111]
        });

        let transfer_message = serde_json::from_value(msg).unwrap();
        contract.validate_transfer_message(&transfer_message);

        let original = TransferMessage {
            valid_till: current_timestamp,
            transfer: TransferDataEthereum {
                token_near: AccountId::try_from("alice_near".to_string()).unwrap(),
                token_eth: get_eth_address("71C7656EC7ab88b098defB751B7401B5f6d8976F".to_string()),
                amount: U128(100),
            },
            fee: TransferDataNear {
                token: AccountId::try_from("alice_near".to_string()).unwrap(),
                amount: U128(100),
            },
            recipient: spectre_bridge_common::get_eth_address(
                "71C7656EC7ab88b098defB751B7401B5f6d8976F".to_string(),
            ),
            valid_till_block_height: None,
        };
        assert_eq!(
            serde_json::to_string(&original).unwrap(),
            serde_json::to_string(&transfer_message).unwrap()
        );
    }

    #[test]
    #[should_panic]
    fn metadata_not_correct_valid_time_test() {
        let context = get_context(false);
        testing_env!(context);
        let contract = get_bridge_contract(None);
        let current_timestamp = block_timestamp() - 20;
        let msg = json!({
            "valid_till": current_timestamp,
            "transfer": {
                "token_near": "alice_near",
                "token_eth": [113, 199, 101, 110, 199, 171, 136, 176, 152, 222, 251, 117, 27, 116, 1, 181, 246, 216, 151, 111],
                "amount": "100"
            },
            "fee": {
                "token": "alice_near",
                "amount": "100"
            },
            "recipient": [113, 199, 101, 110, 199, 171, 136, 176, 152, 222, 251, 117, 27, 116, 1, 181, 246, 216, 151, 111]
        });
        contract.validate_transfer_message(&serde_json::from_value(msg).unwrap());
    }

    #[test]
    #[should_panic]
    fn metadata_lock_period_not_correct_test() {
        let context = get_context(false);
        testing_env!(context);
        let contract = get_bridge_contract(None);
        let current_timestamp = block_timestamp();
        let msg = json!({
            "valid_till": current_timestamp,
            "transfer": {
                "token_near": "alice_near",
                "token_eth": [113, 199, 101, 110, 199, 171, 136, 176, 152, 222, 251, 117, 27, 116, 1, 181, 246, 216, 151, 111],
                "amount": "100"
            },
            "fee": {
                "token": "alice_near",
                "amount": "100"
            },
            "recipient": [113, 199, 101, 110, 199, 171, 136, 176, 152, 222, 251, 117, 27, 116, 1, 181, 246, 216, 151, 111]
        });
        contract.validate_transfer_message(&serde_json::from_value(msg).unwrap());
    }

    #[test]
    fn increase_balance_test() {
        let context = get_context(false);
        testing_env!(context);
        let mut contract = get_bridge_contract(None);
        let transfer_token: AccountId = AccountId::try_from("token_near".to_string()).unwrap();
        let transfer_account: AccountId = AccountId::try_from("bob_near".to_string()).unwrap();

        let balance = U128(100);

        contract.ft_on_transfer(transfer_account.clone(), balance, "".to_string());
        let user_balance = contract.user_balances.get(&transfer_account).unwrap();
        let amount = user_balance.get(&transfer_token).unwrap();
        assert_eq!(100, amount);
    }

    #[test]
    fn decrease_balance_test() {
        let context = get_context(false);
        testing_env!(context);
        let mut contract = get_bridge_contract(None);
        let transfer_token: AccountId = AccountId::try_from("token_near".to_string()).unwrap();
        let transfer_account: AccountId = AccountId::try_from("bob_near".to_string()).unwrap();

        let balance = U128(100);

        contract.ft_on_transfer(transfer_account.clone(), balance, "".to_string());
        let user_balance = contract.user_balances.get(&transfer_account).unwrap();
        let amount = user_balance.get(&transfer_token).unwrap();
        assert_eq!(100, amount);

        contract.decrease_balance(&transfer_token, &balance.0);
        let user_balance = contract.user_balances.get(&transfer_account).unwrap();
        let amount = user_balance.get(&transfer_token).unwrap();
        assert_eq!(0, amount);
    }

    #[test]
    fn lock_test() {
        let context = get_context(false);
        testing_env!(context);
        let mut contract = get_bridge_contract(None);
        let transfer_token: AccountId = AccountId::try_from("token_near".to_string()).unwrap();
        let transfer_account: AccountId = AccountId::try_from("bob_near".to_string()).unwrap();
        let balance = U128(200);

        contract.ft_on_transfer(transfer_account.clone(), balance, "".to_string());

        let user_balance = contract.user_balances.get(&transfer_account).unwrap();
        let transfer_token_amount = user_balance.get(&transfer_token).unwrap();
        assert_eq!(200, transfer_token_amount);

        let current_timestamp = block_timestamp() + contract.lock_duration.lock_time_min + 1;
        let msg = json!({
            "valid_till": current_timestamp,
            "transfer": {
                "token_near": "token_near",
                "token_eth": [113, 199, 101, 110, 199, 171, 136, 176, 152, 222, 251, 117, 27, 116, 1, 181, 246, 216, 151, 111],
                "amount": "100"
            },
            "fee": {
                "token": "token_near",
                "amount": "100"
            },
             "recipient": [113, 199, 101, 110, 199, 171, 136, 176, 152, 222, 251, 117, 27, 116, 1, 181, 246, 216, 151, 111]
        });

        contract.init_transfer_callback(10, serde_json::from_value(msg).unwrap());

        let user_balance = contract.user_balances.get(&transfer_account).unwrap();
        let transfer_token_amount = user_balance.get(&transfer_token).unwrap();
        assert_eq!(0, transfer_token_amount);
    }

    #[test]
    fn unlock_test() {
        let context = get_context(false);
        testing_env!(context);
        let mut contract = get_bridge_contract(None);
        let transfer_token: AccountId = AccountId::try_from("token_near".to_string()).unwrap();
        let transfer_account: AccountId = AccountId::try_from("bob_near".to_string()).unwrap();
        let balance = U128(100);

        contract.ft_on_transfer(transfer_account.clone(), balance, "".to_string());
        contract.ft_on_transfer(transfer_account.clone(), balance, "".to_string());

        let user_balance = contract.user_balances.get(&transfer_account).unwrap();
        let transfer_token_amount = user_balance.get(&transfer_token).unwrap();
        assert_eq!(200, transfer_token_amount);

        let current_timestamp = block_timestamp() + contract.lock_duration.lock_time_min + 1;
        let msg = json!({
            "valid_till": current_timestamp,
            "transfer": {
                "token_near": "token_near",
                "token_eth": [113, 199, 101, 110, 199, 171, 136, 176, 152, 222, 251, 117, 27, 116, 1, 181, 246, 216, 151, 111],
                "amount": "75"
            },
            "fee": {
                "token": "token_near",
                "amount": "75"
            },
             "recipient": [113, 199, 101, 110, 199, 171, 136, 176, 152, 222, 251, 117, 27, 116, 1, 181, 246, 216, 151, 111]
        });
        contract.init_transfer_callback(10, serde_json::from_value(msg).unwrap());

        let user_balance = contract.user_balances.get(&transfer_account).unwrap();
        let transfer_token_amount = user_balance.get(&transfer_token).unwrap();
        assert_eq!(50, transfer_token_amount);

        let context = get_context_for_unlock(false);
        testing_env!(context);
        let nonce = U128(1);
        contract.unlock_callback(312, nonce);
        let user_balance = contract.user_balances.get(&transfer_account).unwrap();
        let transfer_token_amount = user_balance.get(&transfer_token).unwrap();
        assert_eq!(200, transfer_token_amount);
    }

    //audit tests
    #[test]
    #[should_panic(expected = r#"Balance in token_near for user bob_near not found"#)]
    fn test_lock_no_balance() {
        let context = get_context(false);
        testing_env!(context);
        let mut contract = get_bridge_contract(Some(get_bridge_config_v1()));

        let current_timestamp = block_timestamp() + contract.lock_duration.lock_time_min + 20;
        let msg = json!({
            "valid_till": current_timestamp,
            "transfer": {
                "token_near": "token_near",
                "token_eth": [113, 199, 101, 110, 199, 171, 136, 176, 152, 222, 251, 117, 27, 116, 1, 181, 246, 216, 151, 111],
                "amount": "75"
            },
            "fee": {
                "token": "token_near",
                "amount": "75"
            },
             "recipient": [113, 199, 101, 110, 199, 171, 136, 176, 152, 222, 251, 117, 27, 116, 1, 181, 246, 216, 151, 111]
        });
        contract.init_transfer_callback(10, serde_json::from_value(msg).unwrap());
    }

    #[test]
    #[should_panic(expected = r#"Balance for token transfer: token_near299 not found"#)]
    fn test_lock_balance_not_found() {
        let context = get_context(false);
        testing_env!(context);
        let mut contract = get_bridge_contract(Some(get_bridge_config_v1()));

        let transfer_token: AccountId = AccountId::try_from("token_near".to_string()).unwrap();
        let transfer_token2: AccountId = AccountId::try_from("token_near2".to_string()).unwrap();
        let balance: u128 = 100;

        contract.ft_on_transfer(
            signer_account_id(),
            U128(balance),
            format!(
                "Was transferred token:{}, amount:{}",
                transfer_token, balance
            ),
        );
        contract.ft_on_transfer(
            signer_account_id(),
            U128(balance),
            format!(
                "Was transferred token:{}, amount:{}",
                transfer_token2, balance
            ),
        );

        let current_timestamp = block_timestamp() + contract.lock_duration.lock_time_min + 20;
        let msg = json!({
            "valid_till": current_timestamp,
            "transfer": {
                "token_near": "token_near299",
                "token_eth": [113, 199, 101, 110, 199, 171, 136, 176, 152, 222, 251, 117, 27, 116, 1, 181, 246, 216, 151, 111],
                "amount": "75"
            },
            "fee": {
                "token": "token_near",
                "amount": "75"
            },
             "recipient": [113, 199, 101, 110, 199, 171, 136, 176, 152, 222, 251, 117, 27, 116, 1, 181, 246, 216, 151, 111]
        });
        contract.init_transfer_callback(10, serde_json::from_value(msg).unwrap());
    }

    #[test]
    #[should_panic(expected = r#"Balance for token fee: token_near not found"#)]
    fn test_lock_fee_balance_not_found() {
        let context = get_context(false);
        testing_env!(context);
        let mut contract = get_bridge_contract(Some(get_bridge_config_v1()));

        let transfer_token: AccountId = AccountId::try_from("token_near".to_string()).unwrap();
        let transfer_token2: AccountId = AccountId::try_from("token_near2".to_string()).unwrap();
        let balance: u128 = 100;

        let context = get_context_custom_signer(false, "token_near".to_string());
        testing_env!(context);
        contract.ft_on_transfer(
            signer_account_id(),
            U128(balance),
            format!(
                "Was transferred token:{}, amount:{}",
                transfer_token, balance
            ),
        );

        let context = get_context_custom_signer(false, "token_near2".to_string());
        testing_env!(context);
        contract.ft_on_transfer(
            signer_account_id(),
            U128(balance),
            format!(
                "Was transferred token:{}, amount:{}",
                transfer_token2, balance
            ),
        );

        let current_timestamp = block_timestamp() + contract.lock_duration.lock_time_min + 20;
        let msg = json!({
            "valid_till": current_timestamp,
            "transfer": {
                "token_near": "token_near",
                "token_eth": [113, 199, 101, 110, 199, 171, 136, 176, 152, 222, 251, 117, 27, 116, 1, 181, 246, 216, 151, 111],
                "amount": "75"
            },
            "fee": {
                "token": "token_near299",
                "amount": "75"
            },
             "recipient": [113, 199, 101, 110, 199, 171, 136, 176, 152, 222, 251, 117, 27, 116, 1, 181, 246, 216, 151, 111]
        });
        contract.init_transfer_callback(10, serde_json::from_value(msg).unwrap());
    }

    #[test]
    #[should_panic(expected = r#"Transaction with id:"#)]
    fn test_unlock_transaction_not_found() {
        let context = get_context(false);
        testing_env!(context);
        let mut contract = get_bridge_contract(Some(get_bridge_config_v1()));
        let transfer_token: AccountId = AccountId::try_from("token_near".to_string()).unwrap();
        let transfer_token2: AccountId = AccountId::try_from("token_near2".to_string()).unwrap();
        let transfer_account: AccountId = AccountId::try_from("bob_near".to_string()).unwrap(); // signer account
        let balance: u128 = 100;

        contract.ft_on_transfer(
            signer_account_id(),
            U128(balance),
            format!(
                "Was transferred token:{}, amount:{}",
                transfer_token, balance
            ),
        );

        contract.ft_on_transfer(
            signer_account_id(),
            U128(balance),
            format!(
                "Was transferred token:{}, amount:{}",
                transfer_token2, balance
            ),
        );

        let user_balance = contract.user_balances.get(&transfer_account).unwrap();
        let transfer_token_amount = user_balance.get(&transfer_token).unwrap();
        assert_eq!(200, transfer_token_amount);

        let current_timestamp = block_timestamp() + contract.lock_duration.lock_time_min + 20;
        let msg = json!({
            "valid_till": current_timestamp,
            "transfer": {
                "token_near": "token_near",
                "token_eth": [113, 199, 101, 110, 199, 171, 136, 176, 152, 222, 251, 117, 27, 116, 1, 181, 246, 216, 151, 111],
                "amount": "75"
            },
            "fee": {
                "token": "token_near",
                "amount": "75"
            },
             "recipient": [113, 199, 101, 110, 199, 171, 136, 176, 152, 222, 251, 117, 27, 116, 1, 181, 246, 216, 151, 111]
        });
        contract.init_transfer_callback(10, serde_json::from_value(msg).unwrap());

        let user_balance = contract.user_balances.get(&transfer_account).unwrap();
        let transfer_token_amount = user_balance.get(&transfer_token).unwrap();
        assert_eq!(50, transfer_token_amount);

        let context = get_context_for_unlock(false);
        testing_env!(context);
        contract.unlock_callback(10, U128(9));
        let user_balance = contract.user_balances.get(&transfer_account).unwrap();
        let transfer_token_amount = user_balance.get(&transfer_token).unwrap();
        assert_eq!(200, transfer_token_amount);
    }

    #[test]
    #[should_panic(expected = r#"Signer: dex_near transaction not found:"#)]
    fn test_unlock_invalid_account() {
        let context = get_context(false);
        testing_env!(context);
        let mut contract = get_bridge_contract(Some(get_bridge_config_v1()));
        let transfer_token: AccountId = AccountId::try_from("token_near".to_string()).unwrap();
        let transfer_token2: AccountId = AccountId::try_from("token_near2".to_string()).unwrap();
        let transfer_account: AccountId = AccountId::try_from("bob_near".to_string()).unwrap();
        let balance: u128 = 100;

        contract.ft_on_transfer(
            signer_account_id(),
            U128(balance),
            format!(
                "Was transferred token:{}, amount:{}",
                transfer_token, balance
            ),
        );
        let context = get_context_dex(false);
        testing_env!(context);
        contract.ft_on_transfer(
            signer_account_id(),
            U128(balance),
            format!(
                "Was transferred token:{}, amount:{}",
                transfer_token2, balance
            ),
        );
        let user_balance = contract.user_balances.get(&signer_account_id()).unwrap();
        let transfer_token_amount = user_balance.get(&transfer_token).unwrap();

        assert_eq!(100, transfer_token_amount);

        let context = get_context(false);
        testing_env!(context);
        contract.ft_on_transfer(
            signer_account_id(),
            U128(balance),
            format!(
                "Was transferred token:{}, amount:{}",
                transfer_token2, balance
            ),
        );
        let user_balance = contract.user_balances.get(&transfer_account).unwrap();
        let transfer_token_amount = user_balance.get(&transfer_token).unwrap();

        assert_eq!(200, transfer_token_amount);

        let current_timestamp = block_timestamp() + contract.lock_duration.lock_time_min + 20;
        let msg = json!({
            "valid_till": current_timestamp,
            "transfer": {
                "token_near": "token_near",
                "token_eth": [113, 199, 101, 110, 199, 171, 136, 176, 152, 222, 251, 117, 27, 116, 1, 181, 246, 216, 151, 111],
                "amount": "75"
            },
            "fee": {
                "token": "token_near",
                "amount": "75"
            },
             "recipient": [113, 199, 101, 110, 199, 171, 136, 176, 152, 222, 251, 117, 27, 116, 1, 181, 246, 216, 151, 111]
        });
        contract.init_transfer_callback(10, serde_json::from_value(msg).unwrap());

        let user_balance = contract.user_balances.get(&transfer_account).unwrap();
        let transfer_token_amount = user_balance.get(&transfer_token).unwrap();
        assert_eq!(50, transfer_token_amount);

        let context = get_panic_context_for_unlock(false);
        testing_env!(context);
        contract.unlock_callback(10, U128(1));
        let user_balance = contract.user_balances.get(&transfer_account).unwrap();
        let transfer_token_amount = user_balance.get(&transfer_token).unwrap();
        assert_eq!(200, transfer_token_amount);
    }

    #[test]
    #[should_panic(expected = r#"User doesn't have balance"#)]
    fn test_withdraw_no_balance() {
        let context = get_context(false);
        testing_env!(context);
        let mut contract = get_bridge_contract(None);
        let transfer_token: AccountId = AccountId::try_from("token_near".to_string()).unwrap();
        let amount = 42;
        contract.withdraw(transfer_token, U128(amount));
    }

    #[test]
    #[should_panic(expected = r#"User doesn't have balance"#)]
    fn test_withdraw_wrong_balance() {
        let context = get_context(false);
        testing_env!(context);
        let mut contract = get_bridge_contract(None);
        let transfer_token: AccountId = AccountId::try_from("token_near2".to_string()).unwrap();
        let amount = 42;
        let context = get_context_custom_signer(false, transfer_token.to_string());
        testing_env!(context);
        contract.ft_on_transfer(
            transfer_token.clone(),
            U128(amount),
            format!(
                "Was transferred token:{}, amount:{}",
                transfer_token, amount
            ),
        );
        let context = get_context_custom_predecessor(false, String::from("token_near"));
        testing_env!(context);
        contract.withdraw(transfer_token, U128(amount));
    }

    #[test]
    #[should_panic(expected = r#"Not enough token balance"#)]
    fn test_withdraw_not_enough_balance() {
        let context = get_context(false);
        testing_env!(context);
        let mut contract = get_bridge_contract(None);
        let transfer_token: AccountId = AccountId::try_from("token_near".to_string()).unwrap();
        let amount = 42;
        let context = get_context_custom_signer(false, String::from("token_near"));
        testing_env!(context);
        contract.ft_on_transfer(
            transfer_token.clone(),
            U128(amount),
            format!(
                "Was transferred token:{}, amount:{}",
                transfer_token, amount
            ),
        );

        let context = get_context(false);
        testing_env!(context);
        contract.withdraw(transfer_token, U128(amount + 1));
    }

    #[test]
    #[should_panic(expected = r#"Contract expected a result on the callback"#)]
    fn test_withdraw_callback() {
        let context = get_context(false);
        testing_env!(context);
        let mut contract = get_bridge_contract(None);
        let token_id: AccountId = AccountId::try_from("token_near".to_string()).unwrap();
        let amount = 42;
        contract.withdraw_callback(token_id, U128(amount));
    }

    #[test]
    #[should_panic(expected = r#"Ethereum address:test_addr not valid"#)]
    fn test_set_enear_address_invalid_address() {
        let context = get_context(false);
        testing_env!(context);
        let mut contract = get_bridge_contract(None);
        let invalid_address = "test_addr".to_string();
        contract.set_enear_address(invalid_address);
    }

    #[test]
    fn test_set_enear_address() {
        let context = get_context(false);
        testing_env!(context);
        let mut contract = get_bridge_contract(None);
        let valid_address: String = "42".repeat(20);
        let valid_eth_address: Vec<u8> = hex::decode(valid_address.clone()).unwrap();
        contract.set_enear_address(valid_address);

        assert_eq!(contract.eth_bridge_contract, valid_eth_address[..]);
    }

    #[test]
    fn test_set_lock_time() {
        let context = get_context(false);
        testing_env!(context);
        let mut contract = get_bridge_contract(None);
        let lock_time_min = "420h".to_string();
        let lock_time_max = "42h".to_string();
        let convert_nano = 36 * u64::pow(10, 11);
        contract.set_lock_time(lock_time_min, lock_time_max);

        assert_eq!(
            contract.lock_duration.lock_time_min as u64 / convert_nano,
            420
        );
        assert_eq!(
            contract.lock_duration.lock_time_max as u64 / convert_nano,
            42
        );
    }

    #[test]
    fn test_update_balance() {
        let context = get_context(false);
        testing_env!(context);
        let mut contract = get_bridge_contract(None);
        let tokens: [AccountId; 3] = [
            "token1.near".parse().unwrap(),
            "token2.near".parse().unwrap(),
            "token3.near".parse().unwrap(),
        ];
        let users: [AccountId; 3] = [
            "user1.near".parse().unwrap(),
            "user2.near".parse().unwrap(),
            "user3.near".parse().unwrap(),
        ];

        for user in users.iter() {
            for token in tokens.iter() {
                for _ in 0..3 {
                    contract.update_balance(user.clone(), token.clone(), 10);
                }
            }
        }

        for user in users.iter() {
            for token in tokens.iter() {
                for _ in 0..3 {
                    assert_eq!(contract.get_user_balance(user, token), 30);
                }
            }
        }
    }
}<|MERGE_RESOLUTION|>--- conflicted
+++ resolved
@@ -100,15 +100,10 @@
     user_balances: LookupMap<AccountId, LookupMap<AccountId, u128>>,
     nonce: u128,
     prover_account: AccountId,
-<<<<<<< HEAD
     eth_client_account: AccountId,
     eth_bridge_contract: EthAddress,
     lock_duration: LockDuration,
     block_time: Duration,
-=======
-    eth_bridge_contract: EthAddress,
-    lock_duration: LockDuration,
->>>>>>> 934a7de1
     whitelisted_tokens: UnorderedSet<AccountId>,
 }
 
@@ -119,10 +114,7 @@
     pub fn new(
         eth_bridge_contract: String,
         prover_account: AccountId,
-<<<<<<< HEAD
         eth_client_account: AccountId,
-=======
->>>>>>> 934a7de1
         lock_time_min: String,
         lock_time_max: String,
         block_time: Duration,
@@ -141,19 +133,13 @@
             user_balances: LookupMap::new(StorageKey::UserBalances),
             nonce: 0,
             prover_account,
-<<<<<<< HEAD
             eth_client_account,
-=======
->>>>>>> 934a7de1
             eth_bridge_contract: get_eth_address(eth_bridge_contract),
             lock_duration: LockDuration {
                 lock_time_min,
                 lock_time_max,
             },
-<<<<<<< HEAD
             block_time,
-=======
->>>>>>> 934a7de1
             whitelisted_tokens: UnorderedSet::new(StorageKey::WhitelistedTokens),
         }
     }
@@ -681,10 +667,7 @@
     struct BridgeInitArgs {
         eth_bridge_contract: Option<String>,
         prover_account: Option<AccountId>,
-<<<<<<< HEAD
         client_account: Option<AccountId>,
-=======
->>>>>>> 934a7de1
         lock_time_min: Option<String>,
         lock_time_max: Option<String>,
     }
@@ -693,10 +676,7 @@
         BridgeInitArgs {
             eth_bridge_contract: None,
             prover_account: None,
-<<<<<<< HEAD
             client_account: None,
-=======
->>>>>>> 934a7de1
             lock_time_min: Some(String::from("3h")),
             lock_time_max: Some(String::from("12h")),
         }
@@ -706,7 +686,6 @@
         "6b175474e89094c44da98b954eedeac495271d0f".to_string()
     }
 
-<<<<<<< HEAD
     fn prover() -> AccountId {
         "prover.near".parse().unwrap()
     }
@@ -715,35 +694,22 @@
         "client.near".parse().unwrap()
     }
 
-=======
->>>>>>> 934a7de1
     fn get_bridge_contract(config: Option<BridgeInitArgs>) -> SpectreBridge {
         let config = config.unwrap_or(BridgeInitArgs {
             eth_bridge_contract: None,
             prover_account: None,
-<<<<<<< HEAD
             client_account: None,
-=======
->>>>>>> 934a7de1
             lock_time_min: None,
             lock_time_max: None,
         });
 
         SpectreBridge::new(
             config.eth_bridge_contract.unwrap_or(eth_bridge_address()),
-<<<<<<< HEAD
             config.prover_account.unwrap_or(prover()),
             config.client_account.unwrap_or(eth_client()),
             config.lock_time_min.unwrap_or("1h".to_string()),
             config.lock_time_max.unwrap_or("24h".to_string()),
             12_000_000_000,
-=======
-            config
-                .prover_account
-                .unwrap_or("prover.near".parse().unwrap()),
-            config.lock_time_min.unwrap_or("1h".to_string()),
-            config.lock_time_max.unwrap_or("24h".to_string()),
->>>>>>> 934a7de1
         )
     }
 

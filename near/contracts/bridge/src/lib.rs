--- conflicted
+++ resolved
@@ -1467,11 +1467,7 @@
         let sender_account = accounts(2);
         contract.set_token_whitelist_mode(accounts(1), WhitelistMode::CheckAccountAndToken);
         set_env!(predecessor_account_id: token_account, signer_account_id: sender_account.clone());
-<<<<<<< HEAD
         contract.ft_on_transfer(sender_account, U128(1_000_000), "".to_string());
-=======
-        contract.ft_on_transfer(sender_account, U128(1_000_000), ethereum_address_from_id(0));
->>>>>>> cc3ae85f
     }
 
     #[test]
@@ -1483,11 +1479,7 @@
         let token_account = accounts(1);
         let sender_account = accounts(2);
         set_env!(predecessor_account_id: token_account, signer_account_id: sender_account.clone());
-<<<<<<< HEAD
         contract.ft_on_transfer(sender_account, U128(1_000_000), "".to_string());
-=======
-        contract.ft_on_transfer(sender_account, U128(1_000_000), ethereum_address_from_id(0));
->>>>>>> cc3ae85f
     }
 
     #[test]
@@ -1503,11 +1495,7 @@
             .add_token_to_account_whitelist(Some(token_account.clone()), sender_account.clone());
 
         set_env!(predecessor_account_id: token_account, signer_account_id: sender_account.clone());
-<<<<<<< HEAD
         contract.ft_on_transfer(sender_account, U128(1_000_000), "".to_string());
-=======
-        contract.ft_on_transfer(sender_account, U128(1_000_000), ethereum_address_from_id(0));
->>>>>>> cc3ae85f
     }
 
     #[test]
@@ -1524,34 +1512,16 @@
             .add_token_to_account_whitelist(Some(token_account.clone()), sender_account.clone());
 
         set_env!(predecessor_account_id: token_account.clone(), signer_account_id: sender_account.clone());
-<<<<<<< HEAD
         contract.ft_on_transfer(sender_account.clone(), U128(1_000_000), "".to_string());
-=======
-        contract.ft_on_transfer(
-            sender_account.clone(),
-            U128(1_000_000),
-            ethereum_address_from_id(0),
-        );
->>>>>>> cc3ae85f
 
         set_env!(predecessor_account_id: accounts(0));
         contract.remove_token_from_account_whitelist(
             Some(token_account.clone()),
             sender_account.clone(),
         );
-<<<<<<< HEAD
-        
+
         set_env!(predecessor_account_id: token_account.clone(), signer_account_id: sender_account.clone());
         contract.ft_on_transfer(sender_account.clone(), U128(1_000_000), "".to_string());
-=======
-
-        set_env!(predecessor_account_id: token_account.clone(), signer_account_id: sender_account.clone());
-        contract.ft_on_transfer(
-            sender_account.clone(),
-            U128(1_000_000),
-            ethereum_address_from_id(0),
-        );
->>>>>>> cc3ae85f
     }
 
     #[test]
@@ -1569,11 +1539,7 @@
             let token_account: AccountId = token_id.parse().unwrap();
             let sender_account = accounts(2);
             set_env!(predecessor_account_id: token_account, signer_account_id: sender_account.clone());
-<<<<<<< HEAD
             contract.ft_on_transfer(sender_account, U128(1_000_000), "".to_string());
-=======
-            contract.ft_on_transfer(sender_account, U128(1_000_000), ethereum_address_from_id(0));
->>>>>>> cc3ae85f
         }
     }
 
@@ -1606,15 +1572,7 @@
                 let token_account: AccountId = token_id.parse().unwrap();
                 let sender_account: AccountId = account_id.parse().unwrap();
                 set_env!(predecessor_account_id: token_account, signer_account_id: sender_account.clone());
-<<<<<<< HEAD
                 contract.ft_on_transfer(sender_account, U128(1_000_000), "".to_string());
-=======
-                contract.ft_on_transfer(
-                    sender_account,
-                    U128(1_000_000),
-                    ethereum_address_from_id(0),
-                );
->>>>>>> cc3ae85f
             }
         }
     }

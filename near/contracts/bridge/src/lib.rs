use crate::lp_relayer::EthTransferEvent;
use near_plugins::{access_control, AccessControlRole, AccessControllable, Pausable};
use near_plugins_derive::{access_control_any, pause};
use near_sdk::borsh::{self, BorshDeserialize, BorshSerialize};
use near_sdk::collections::{LookupMap, UnorderedMap, UnorderedSet};
use near_sdk::env::{block_timestamp, current_account_id};
use near_sdk::json_types::U128;
use near_sdk::serde::{Deserialize, Serialize};
#[allow(unused_imports)]
use near_sdk::Promise;
use near_sdk::{
    env, ext_contract, is_promise_success, near_bindgen, require, AccountId, BorshStorageKey,
    Duration, PanicOnDefault, PromiseOrValue,
};
use parse_duration::parse;
use spectre_bridge_common::*;
use whitelist::WhitelistMode;

pub use crate::ft::*;

mod ft;
mod lp_relayer;
mod utils;
mod whitelist;

pub const NO_DEPOSIT: u128 = 0;

#[ext_contract(ext_prover)]
pub trait Prover {
    #[result_serializer(borsh)]
    fn verify_log_entry(
        &self,
        #[serializer(borsh)] log_index: u64,
        #[serializer(borsh)] log_entry_data: Vec<u8>,
        #[serializer(borsh)] receipt_index: u64,
        #[serializer(borsh)] receipt_data: Vec<u8>,
        #[serializer(borsh)] header_data: Vec<u8>,
        #[serializer(borsh)] proof: Vec<Vec<u8>>,
        #[serializer(borsh)] skip_bridge_call: bool,
    ) -> bool;
}

#[ext_contract(ext_eth_client)]
pub trait EthClient {
    #[result_serializer(borsh)]
    fn last_block_number(&self) -> u64;
}

#[ext_contract(ext_token)]
trait NEP141Token {
    fn ft_transfer(&mut self, receiver_id: AccountId, amount: U128, memo: Option<String>);
}

#[ext_contract(ext_self)]
trait SpectreBridgeInterface {
    fn withdraw_callback(&mut self, token_id: AccountId, amount: U128, sender_id: AccountId);
    fn verify_log_entry_callback(
        &mut self,
        #[callback]
        #[serializer(borsh)]
        verification_success: bool,
        #[serializer(borsh)] proof: EthTransferEvent,
    ) -> Promise;
    fn unlock_callback(
        &self,
        #[serializer(borsh)] nonce: U128,
        #[serializer(borsh)] recipient_id: AccountId,
    );
    fn init_transfer_callback(
        &mut self,
        #[serializer(borsh)] transfer_message: TransferMessage,
        #[serializer(borsh)] sender_id: AccountId,
        #[serializer(borsh)] update_balance: Option<UpdateBalance>,
    ) -> PromiseOrValue<U128>;
}

<<<<<<< HEAD
#[derive(Serialize, Deserialize, BorshDeserialize, BorshSerialize, Debug, Clone)]
#[serde(crate = "near_sdk::serde")]
pub struct UpdateBalance {
    sender_id: AccountId,
    token: AccountId,
    amount: U128,
}

#[derive(Serialize, Deserialize, BorshDeserialize, BorshSerialize, Debug, Clone)]
#[serde(crate = "near_sdk::serde")]
pub struct TransferData {
    token: AccountId,
    amount: u128,
}

#[derive(Serialize, Deserialize, BorshDeserialize, BorshSerialize, Debug, Clone)]
#[serde(crate = "near_sdk::serde")]
pub struct TransferMessage {
    valid_till: u64,
    transfer: TransferDataEthereum,
    fee: TransferDataNear,
    #[serde(with = "hex::serde")]
    recipient: EthAddress,
    valid_till_block_height: Option<u64>,
}

=======
>>>>>>> c6c40468
#[derive(BorshSerialize, BorshStorageKey)]
enum StorageKey {
    PendingTransfers,
    UserBalances,
    UserBalancePrefix,
    WhitelistTokens,
    WhitelistAccounts,
    PendingTransfersBalances,
}

#[derive(Serialize, Deserialize, BorshDeserialize, BorshSerialize, Debug, Clone)]
#[serde(crate = "near_sdk::serde")]
pub struct LockDuration {
    lock_time_min: Duration,
    lock_time_max: Duration,
}

#[derive(AccessControlRole, Deserialize, Serialize, Copy, Clone)]
#[serde(crate = "near_sdk::serde")]
pub enum Role {
    /// May pause and unpause features.
    PauseManager,
    /// May call `unlock` even when it is paused.
    UnrestrictedUnlock,
    /// May call `lp_unlock` even when it is paused.
    UnrestrictedLpUnlock,
    /// May call `withdraw` even when it is paused.
    UnrestrictedWithdraw,
    WhitelistManager,
    ConfigManager,
}

#[access_control(role_type(Role))]
#[near_bindgen]
#[derive(BorshDeserialize, BorshSerialize, PanicOnDefault, Pausable)]
#[pausable(manager_roles(Role::PauseManager))]
pub struct SpectreBridge {
    pending_transfers: LookupMap<String, (AccountId, TransferMessage)>,
    user_balances: LookupMap<AccountId, LookupMap<AccountId, u128>>,
    nonce: u128,
    prover_account: AccountId,
    eth_client_account: AccountId,
    eth_bridge_contract: EthAddress,
    lock_duration: LockDuration,
    eth_block_time: Duration,
    /// Mapping whitelisted tokens to their mode
    whitelist_tokens: UnorderedMap<AccountId, WhitelistMode>,
    /// Mapping whitelisted accounts to their whitelisted tokens by using combined key {token}:{account}
    whitelist_accounts: UnorderedSet<String>,
    /// The mode of the whitelist check
    is_whitelist_mode_enabled: bool,
    pending_transfers_balances: UnorderedMap<AccountId, u128>,
}

#[near_bindgen]
impl SpectreBridge {
    #[init]
    #[private]
    pub fn new(
        eth_bridge_contract: String,
        prover_account: AccountId,
        eth_client_account: AccountId,
        lock_time_min: String,
        lock_time_max: String,
        eth_block_time: Duration,
    ) -> Self {
        require!(!env::state_exists(), "Already initialized");

        let lock_time_min = parse(lock_time_min.as_str()).unwrap().as_nanos() as u64;
        let lock_time_max = parse(lock_time_max.as_str()).unwrap().as_nanos() as u64;
        require!(
            lock_time_max > lock_time_min,
            "Error initialize: lock_time_min must be less than lock_time_max"
        );

        let mut contract = Self {
            pending_transfers: LookupMap::new(StorageKey::PendingTransfers),
            pending_transfers_balances: UnorderedMap::new(StorageKey::PendingTransfersBalances),
            user_balances: LookupMap::new(StorageKey::UserBalances),
            nonce: 0,
            prover_account,
            eth_client_account,
            eth_bridge_contract: get_eth_address(eth_bridge_contract),
            lock_duration: LockDuration {
                lock_time_min,
                lock_time_max,
            },
            eth_block_time,
            whitelist_tokens: UnorderedMap::new(StorageKey::WhitelistTokens),
            whitelist_accounts: UnorderedSet::new(StorageKey::WhitelistAccounts),
            is_whitelist_mode_enabled: true,
            __acl: Default::default(),
        };

        near_sdk::require!(
            contract.acl_init_super_admin(near_sdk::env::predecessor_account_id()),
            "Failed to initialize super admin",
        );
        contract
    }

    #[pause]
    pub fn init_transfer(&mut self, transfer_message: TransferMessage) -> PromiseOrValue<U128> {
        self.init_transfer_internal(transfer_message, env::predecessor_account_id(), None)
            .into()
    }

    fn init_transfer_internal(
        &mut self,
        transfer_message: TransferMessage,
        sender_id: AccountId,
        update_balance: Option<UpdateBalance>,
    ) -> Promise {
        ext_eth_client::ext(self.eth_client_account.clone())
            .with_static_gas(utils::tera_gas(5))
            .last_block_number()
            .then(
                ext_self::ext(env::current_account_id())
                    .with_static_gas(utils::tera_gas(200))
                    .init_transfer_callback(transfer_message, sender_id, update_balance),
            )
    }

    #[private]
    pub fn init_transfer_callback(
        &mut self,
        #[callback]
        #[serializer(borsh)]
        last_block_height: u64,
        #[serializer(borsh)] transfer_message: TransferMessage,
        #[serializer(borsh)] sender_id: AccountId,
        #[serializer(borsh)] update_balance: Option<UpdateBalance>,
    ) -> U128 {
        if let Some(update_balance) = update_balance {
            self.update_balance(
                update_balance.sender_id,
                update_balance.token,
                update_balance.amount.0,
            );
        }

        let mut transfer_message = transfer_message;
        let lock_period = transfer_message.valid_till - block_timestamp();
        transfer_message.valid_till_block_height =
            Some(last_block_height + lock_period / self.eth_block_time);

        self.validate_transfer_message(&transfer_message, &sender_id);

        let user_token_balance = self.user_balances.get(&sender_id).unwrap_or_else(|| {
            panic!(
                "Balance in {} for user {} not found",
                transfer_message.transfer.token_near, sender_id
            )
        });

        let token_transfer_balance = user_token_balance
            .get(&transfer_message.transfer.token_near)
            .unwrap_or_else(|| {
                panic!(
                    "Balance for token transfer: {} not found",
                    &transfer_message.transfer.token_near
                )
            });

        require!(
            token_transfer_balance >= u128::from(transfer_message.transfer.amount),
            "Not enough transfer token balance."
        );

        self.decrease_balance(
            &sender_id,
            &transfer_message.transfer.token_near,
            &u128::from(transfer_message.transfer.amount),
        );

        let token_fee_balance = user_token_balance
            .get(&transfer_message.fee.token)
            .unwrap_or_else(|| {
                panic!(
                    "Balance for token fee: {} not found",
                    &transfer_message.transfer.token_near
                )
            });

        require!(
            token_fee_balance >= u128::from(transfer_message.fee.amount),
            "Not enough fee token balance."
        );

        self.decrease_balance(
            &sender_id,
            &transfer_message.fee.token,
            &u128::from(transfer_message.fee.amount),
        );

        let nonce = U128::from(self.store_transfers(sender_id.clone(), transfer_message.clone()));

        Event::SpectreBridgeInitTransferEvent {
            nonce,
            sender_id,
            transfer_message,
        }
        .emit();

        U128::from(0)
    }

    #[pause(except(roles(Role::UnrestrictedUnlock)))]
    pub fn unlock(&self, nonce: U128) -> Promise {
        ext_eth_client::ext(self.eth_client_account.clone())
            .with_static_gas(utils::tera_gas(5))
            .last_block_number()
            .then(
                ext_self::ext(env::current_account_id())
                    .with_static_gas(utils::tera_gas(50))
                    .unlock_callback(nonce, env::predecessor_account_id()),
            )
    }

    #[private]
    pub fn unlock_callback(
        &mut self,
        #[callback]
        #[serializer(borsh)]
        last_block_height: u64,
        #[serializer(borsh)] nonce: U128,
        #[serializer(borsh)] recipient_id: AccountId,
    ) {
        let transaction_id = utils::get_transaction_id(u128::try_from(nonce).unwrap());
        let transfer = self
            .pending_transfers
            .get(&transaction_id)
            .unwrap_or_else(|| {
                panic!(
                    "Transaction with id: {} not found",
                    &transaction_id.to_string()
                )
            });
        let transfer_data = transfer.1;

        require!(
            transfer.0 == recipient_id,
            format!("Signer: {} transaction not found:", &recipient_id)
        );
        require!(
            block_timestamp() > transfer_data.valid_till,
            "Valid time is not correct."
        );

        require!(
            last_block_height > transfer_data.valid_till_block_height.unwrap(),
            format!(
                "Minimum allowed block height is {}, but current client's block height is {}",
                transfer_data.valid_till_block_height.unwrap(),
                last_block_height
            )
        );

        self.increase_balance(
            &recipient_id,
            &transfer_data.transfer.token_near,
            &u128::from(transfer_data.transfer.amount),
        );
        self.increase_balance(
            &recipient_id,
            &transfer_data.fee.token,
            &u128::from(transfer_data.fee.amount),
        );
        self.remove_transfer(&transaction_id, &transfer_data);

        Event::SpectreBridgeUnlockEvent {
            nonce,
            recipient_id,
            transfer_message: transfer_data,
        }
        .emit();
    }

    #[pause(except(roles(Role::UnrestrictedLpUnlock)))]
    pub fn lp_unlock(&mut self, proof: Proof) {
        let parsed_proof = lp_relayer::EthTransferEvent::parse(proof.clone());
        assert_eq!(
            parsed_proof.eth_bridge_contract,
            self.eth_bridge_contract,
            "Event's address {} does not match the eth bridge address {}",
            hex::encode(parsed_proof.eth_bridge_contract),
            hex::encode(self.eth_bridge_contract),
        );

        ext_prover::ext(self.prover_account.clone())
            .with_static_gas(utils::tera_gas(50))
            .with_attached_deposit(utils::NO_DEPOSIT)
            .verify_log_entry(
                proof.log_index,
                proof.log_entry_data,
                proof.receipt_index,
                proof.receipt_data,
                proof.header_data,
                proof.proof,
                false,
            )
            .then(
                ext_self::ext(current_account_id())
                    .with_static_gas(utils::tera_gas(50))
                    .with_attached_deposit(utils::NO_DEPOSIT)
                    .verify_log_entry_callback(parsed_proof),
            );
    }

    #[private]
    pub fn verify_log_entry_callback(
        &mut self,
        #[callback]
        #[serializer(borsh)]
        verification_success: bool,
        #[serializer(borsh)] proof: EthTransferEvent,
    ) {
        require!(verification_success, "Failed to verify the proof");

        let transaction_id = utils::get_transaction_id(proof.nonce);

        let transfer = self
            .pending_transfers
            .get(&transaction_id)
            .unwrap_or_else(|| {
                panic!(
                    "Transaction with id: {} not found",
                    &transaction_id.to_string()
                )
            });
        let transfer_data = transfer.1;

        require!(
            proof.recipient == transfer_data.recipient,
            format!(
                "Wrong recipient {:?}, expected {:?}",
                proof.recipient, transfer_data.recipient
            )
        );

        require!(
            proof.token == transfer_data.transfer.token_eth,
            format!(
                "Wrong token transferred {:?}, expected {:?}",
                proof.token, transfer_data.transfer.token_eth
            )
        );

        require!(
            proof.amount == transfer_data.transfer.amount.0,
            format!(
                "Wrong amount transferred {}, expected {}",
                proof.amount, transfer_data.transfer.amount.0
            )
        );

        let recipient_id = proof.unlock_recipient.parse().unwrap();
        self.increase_balance(
            &recipient_id,
            &transfer_data.transfer.token_near,
            &u128::from(transfer_data.transfer.amount),
        );
        self.increase_balance(
            &recipient_id,
            &transfer_data.fee.token,
            &u128::from(transfer_data.fee.amount),
        );
        self.remove_transfer(&transaction_id, &transfer_data);

        Event::SpectreBridgeLpUnlockEvent {
            nonce: U128(proof.nonce),
            recipient_id,
            transfer_message: transfer_data,
        }
        .emit();
    }

    pub fn get_user_balance(&self, account_id: &AccountId, token_id: &AccountId) -> u128 {
        let user_balance = self
            .user_balances
            .get(account_id)
            .unwrap_or_else(|| panic!("{}", "User doesn't have balance".to_string()));

        user_balance
            .get(token_id)
            .unwrap_or_else(|| panic!("User token: {} , balance is 0", token_id))
    }

    fn update_balance(&mut self, sender_id: AccountId, token_id: AccountId, amount: u128) {
        if let Some(mut user_balances) = self.user_balances.get(&sender_id) {
            if let Some(mut token_amount) = user_balances.get(&token_id) {
                token_amount += amount;
                user_balances.insert(&token_id, &token_amount);
            } else {
                user_balances.insert(&token_id, &amount);
            }
            self.user_balances.insert(&sender_id, &user_balances);
        } else {
            let storage_key = [
                StorageKey::UserBalancePrefix
                    .try_to_vec()
                    .unwrap()
                    .as_slice(),
                sender_id.try_to_vec().unwrap().as_slice(),
            ]
            .concat();
            let mut token_balance = LookupMap::new(storage_key);
            token_balance.insert(&token_id, &amount);
            self.user_balances.insert(&sender_id, &token_balance);
        }
        Event::SpectreBridgeDepositEvent {
            sender_id,
            token: token_id,
            amount: U128(amount),
        }
        .emit();
    }

    fn decrease_balance(&mut self, user: &AccountId, token_id: &AccountId, amount: &u128) {
        let mut user_token_balance = self.user_balances.get(user).unwrap();
        let balance = user_token_balance.get(token_id).unwrap() - amount;
        user_token_balance.insert(token_id, &balance);
        self.user_balances.insert(user, &user_token_balance);
    }

    fn increase_balance(&mut self, user: &AccountId, token_id: &AccountId, amount: &u128) {
        let mut user_token_balance = self.user_balances.get(user).unwrap();
        let balance = user_token_balance.get(token_id).unwrap() + amount;
        user_token_balance.insert(token_id, &balance);
        self.user_balances.insert(user, &user_token_balance);
    }

    fn validate_transfer_message(&self, transfer_message: &TransferMessage, sender_id: &AccountId) {
        require!(
            transfer_message.valid_till > block_timestamp(),
            format!(
                "Transfer valid time:{} not correct, current block timestamp:{}.",
                transfer_message.valid_till,
                block_timestamp()
            )
        );

        let lock_period = transfer_message.valid_till - block_timestamp();
        require!(
            (self.lock_duration.lock_time_min..=self.lock_duration.lock_time_max)
                .contains(&lock_period),
            format!(
                "Lock period:{} does not fit the terms of the contract.",
                lock_period
            )
        );

        self.check_whitelist_token_and_account(&transfer_message.transfer.token_near, sender_id);
        self.check_whitelist_token_and_account(&transfer_message.fee.token, sender_id);
    }

    fn store_transfers(&mut self, sender_id: AccountId, transfer_message: TransferMessage) -> u128 {
        let new_balance = self
            .pending_transfers_balances
            .get(&transfer_message.transfer.token_near)
            .unwrap_or(0)
            + transfer_message.transfer.amount.0;

        self.pending_transfers_balances
            .insert(&transfer_message.transfer.token_near, &new_balance);

        self.nonce += 1;
        let transaction_id = utils::get_transaction_id(self.nonce);
        let account_pending = (sender_id, transfer_message);
        self.pending_transfers
            .insert(&transaction_id, &account_pending);
        self.nonce
    }

    fn remove_transfer(&mut self, transfer_id: &String, transfer_message: &TransferMessage) {
        let new_balance = self
            .pending_transfers_balances
            .get(&transfer_message.transfer.token_near)
            .unwrap_or_else(|| env::panic_str("Pending balance does not exist"))
            - transfer_message.transfer.amount.0;

        self.pending_transfers_balances
            .insert(&transfer_message.transfer.token_near, &new_balance);

        self.pending_transfers.remove(transfer_id);
    }

    #[payable]
    #[pause(except(roles(Role::UnrestrictedWithdraw)))]
    pub fn withdraw(&mut self, token_id: AccountId, amount: U128) {
        let receiver_id = env::predecessor_account_id();
        let balance = self.get_user_balance(&receiver_id, &token_id);

        require!(balance >= amount.into(), "Not enough token balance");

        ext_token::ext(token_id.clone())
            .with_static_gas(utils::tera_gas(5))
            .with_attached_deposit(1)
            .ft_transfer(
                receiver_id.clone(),
                amount,
                Some(format!(
                    "Withdraw from: {} amount: {}",
                    current_account_id(),
                    u128::try_from(amount).unwrap()
                )),
            )
            .then(
                ext_self::ext(current_account_id())
                    .with_static_gas(utils::tera_gas(2))
                    .with_attached_deposit(utils::NO_DEPOSIT)
                    .withdraw_callback(token_id, amount, receiver_id),
            );
    }

    #[private]
    pub fn withdraw_callback(&mut self, token_id: AccountId, amount: U128, sender_id: AccountId) {
        require!(is_promise_success(), "Error transfer");

        self.decrease_balance(&sender_id, &token_id, &u128::try_from(amount).unwrap());
    }

    #[access_control_any(roles(Role::ConfigManager))]
    pub fn set_prover_account(&mut self, prover_account: AccountId) {
        self.prover_account = prover_account;
    }

    #[access_control_any(roles(Role::ConfigManager))]
    pub fn set_enear_address(&mut self, near_address: String) {
        require!(
            utils::is_valid_eth_address(near_address.clone()),
            format!("Ethereum address:{} not valid.", near_address)
        );
        self.eth_bridge_contract = spectre_bridge_common::get_eth_address(near_address);
    }

    pub fn get_lock_duration(self) -> LockDuration {
        self.lock_duration
    }

    pub fn get_pending_balance(&self, token_id: AccountId) -> u128 {
        self.pending_transfers_balances.get(&token_id).unwrap_or(0)
    }

    #[access_control_any(roles(Role::ConfigManager))]
    pub fn set_lock_time(&mut self, lock_time_min: String, lock_time_max: String) {
        let lock_time_min = parse(lock_time_min.as_str()).unwrap().as_nanos() as u64;
        let lock_time_max = parse(lock_time_max.as_str()).unwrap().as_nanos() as u64;

        self.lock_duration = LockDuration {
            lock_time_min,
            lock_time_max,
        };
    }
}

#[cfg(test)]
mod tests {
    use super::*;
    use near_contract_standards::fungible_token::receiver::FungibleTokenReceiver;
    use near_sdk::env::{sha256, signer_account_id};
    use near_sdk::serde_json::{self, json};
    use near_sdk::test_utils::{accounts, VMContextBuilder};
    use near_sdk::{testing_env, VMContext};
    use std::convert::TryFrom;
    use uint::rustc_hex::ToHex;

    fn get_context(is_view: bool) -> VMContext {
        VMContextBuilder::new()
            .current_account_id(AccountId::try_from("alice_near".to_string()).unwrap())
            .signer_account_id(AccountId::try_from("bob_near".to_string()).unwrap())
            .predecessor_account_id(AccountId::try_from("token_near".to_string()).unwrap())
            .block_index(1)
            .block_timestamp(1)
            .is_view(is_view)
            .build()
    }

    fn get_context_for_unlock(is_view: bool) -> VMContext {
        VMContextBuilder::new()
            .current_account_id(AccountId::try_from("alice_near".to_string()).unwrap())
            .signer_account_id(AccountId::try_from("bob_near".to_string()).unwrap())
            .predecessor_account_id(AccountId::try_from("carol_near".to_string()).unwrap())
            .block_index(200)
            //10800000000000 = lock_time_min
            .block_timestamp(1649402222 + 10800000000000 + 30)
            .is_view(is_view)
            .build()
    }

    fn get_context_dex(is_view: bool) -> VMContext {
        VMContextBuilder::new()
            .current_account_id(AccountId::try_from("dex_near".to_string()).unwrap())
            .signer_account_id(AccountId::try_from("bob_near".to_string()).unwrap())
            .predecessor_account_id(AccountId::try_from("token_near2".to_string()).unwrap())
            .block_index(101)
            .block_timestamp(1649402222)
            .is_view(is_view)
            .build()
    }

    fn get_context_custom_signer(is_view: bool, signer: String) -> VMContext {
        VMContextBuilder::new()
            .current_account_id(AccountId::try_from("dex_near".to_string()).unwrap())
            .signer_account_id(AccountId::try_from(signer).unwrap())
            .predecessor_account_id(AccountId::try_from("token_near".to_string()).unwrap())
            .block_index(101)
            .block_timestamp(1649402222)
            .is_view(is_view)
            .build()
    }

    fn get_context_custom_predecessor(is_view: bool, predecessor: String) -> VMContext {
        VMContextBuilder::new()
            .current_account_id(AccountId::try_from("dex_near".to_string()).unwrap())
            .signer_account_id(AccountId::try_from("token_near".to_string()).unwrap())
            .predecessor_account_id(AccountId::try_from(predecessor).unwrap())
            .block_index(101)
            .block_timestamp(1649402222)
            .is_view(is_view)
            .build()
    }

    fn get_panic_context_for_unlock(is_view: bool) -> VMContext {
        VMContextBuilder::new()
            .current_account_id(AccountId::try_from("bob_near".to_string()).unwrap())
            .signer_account_id(AccountId::try_from("dex_near".to_string()).unwrap())
            .predecessor_account_id(AccountId::try_from("carol_near".to_string()).unwrap())
            .block_index(200)
            //10800000000000 = lock_time_min
            .block_timestamp(1649402222 + 10800000000000 + 30)
            .is_view(is_view)
            .build()
    }

    macro_rules! inner_set_env {
        ($builder:ident) => {
            $builder
        };

        ($builder:ident, $key:ident:$value:expr $(,$key_tail:ident:$value_tail:expr)*) => {
            {
               $builder.$key($value.try_into().unwrap());
               inner_set_env!($builder $(,$key_tail:$value_tail)*)
            }
        };
    }

    macro_rules! set_env {
        ($($key:ident:$value:expr),* $(,)?) => {
            let mut builder = VMContextBuilder::new();
            let mut builder = &mut builder;
            builder = inner_set_env!(builder, $($key: $value),*);
            testing_env!(builder.build());
        };
    }

    /// Generate a valid ethereum address.
    fn ethereum_address_from_id(id: u8) -> String {
        let mut buffer = vec![id];
        sha256(buffer.as_mut())
            .into_iter()
            .take(20)
            .collect::<Vec<_>>()
            .to_hex()
    }

    struct BridgeInitArgs {
        eth_bridge_contract: Option<String>,
        prover_account: Option<AccountId>,
        eth_client_account: Option<AccountId>,
        lock_time_min: Option<String>,
        lock_time_max: Option<String>,
        whitelisted_tokens: Option<Vec<String>>,
    }

    fn get_bridge_config_v1() -> BridgeInitArgs {
        BridgeInitArgs {
            eth_bridge_contract: None,
            prover_account: None,
            eth_client_account: None,
            lock_time_min: Some(String::from("3h")),
            lock_time_max: Some(String::from("12h")),
            whitelisted_tokens: Some(tokens()),
        }
    }

    fn eth_bridge_address() -> String {
        "6b175474e89094c44da98b954eedeac495271d0f".to_string()
    }

    fn prover() -> AccountId {
        "prover.near".parse().unwrap()
    }

    fn eth_client() -> AccountId {
        "client.near".parse().unwrap()
    }

    fn tokens() -> Vec<String> {
        vec![
            "token_near".to_string(),
            "token_near2".to_string(),
            "alice_near".to_string(),
            "bob_near".to_string(),
            "token_near299".to_string(),
        ]
    }

    fn get_bridge_contract(config: Option<BridgeInitArgs>) -> SpectreBridge {
        let config = config.unwrap_or(BridgeInitArgs {
            eth_bridge_contract: None,
            prover_account: None,
            eth_client_account: None,
            lock_time_min: None,
            lock_time_max: None,
            whitelisted_tokens: Some(tokens()),
        });

        let mut contract = SpectreBridge::new(
            config.eth_bridge_contract.unwrap_or(eth_bridge_address()),
            config.prover_account.unwrap_or(prover()),
            config.eth_client_account.unwrap_or(eth_client()),
            config.lock_time_min.unwrap_or("1h".to_string()),
            config.lock_time_max.unwrap_or("24h".to_string()),
            12_000_000_000,
        );

        contract.acl_grant_role("WhitelistManager".to_string(), "alice".parse().unwrap());
        contract.acl_grant_role(
            "WhitelistManager".to_string(),
            "token_near".parse().unwrap(),
        );
        for token in config.whitelisted_tokens.unwrap_or(vec![]) {
            contract.set_token_whitelist_mode(token.parse().unwrap(), WhitelistMode::CheckToken);
        }

        contract
    }

    #[test]
    fn ft_on_transfer_with_empty_whitelist() {
        let context = get_context(false);
        testing_env!(context);
        let mut contract = get_bridge_contract(None);

        let transfer_account: AccountId = AccountId::try_from("bob_near".to_string()).unwrap();
        let balance = U128(100);
        contract.ft_on_transfer(transfer_account, balance, "".to_string());
    }

    #[test]
    fn ft_on_transfer_with_token_in_whitelist() {
        let context = get_context(false);
        testing_env!(context);
        let mut contract = get_bridge_contract(None);

        let token: AccountId = AccountId::try_from("new_token_near".to_string()).unwrap();
        contract.set_token_whitelist_mode(token.clone(), WhitelistMode::CheckToken);
        assert!(contract.whitelist_tokens.get(&token).unwrap() == WhitelistMode::CheckToken);

        let transfer_account: AccountId = AccountId::try_from("bob_near".to_string()).unwrap();
        let balance = U128(100);
        contract.ft_on_transfer(transfer_account, balance, "".to_string());
    }

    #[test]
    #[should_panic(expected = "The token `new_token.near` is not whitelisted")]
    fn ft_on_transfer_with_token_not_in_whitelist() {
        let context = get_context(false);
        testing_env!(context);
        let mut contract = get_bridge_contract(None);

        let token: AccountId = AccountId::try_from("token1_near".to_string()).unwrap();
        contract.set_token_whitelist_mode(token.clone(), WhitelistMode::CheckToken);
        assert!(contract.whitelist_tokens.get(&token).unwrap() == WhitelistMode::CheckToken);

        let sender_account = accounts(1);
        let token_account: AccountId = AccountId::try_from("new_token.near".to_string()).unwrap();
        let balance = U128(100);

        set_env!(predecessor_account_id: token_account, signer_account_id: sender_account.clone());
        contract.ft_on_transfer(sender_account, balance, "".to_string());
    }

    #[test]
    fn is_metadata_correct_test() {
        let context = get_context(false);
        testing_env!(context);
        let contract = get_bridge_contract(None);

        let current_timestamp = block_timestamp() + contract.lock_duration.lock_time_min + 20;
        let token = "alice_near";
        let msg = json!({
            "valid_till": current_timestamp,
            "transfer": {
                "token_near": token,
                "token_eth": "71c7656ec7ab88b098defb751b7401b5f6d8976f",
                "amount": "100"
            },
            "fee": {
                "token": token,
                "amount": "100"
            },
            "recipient": "71c7656ec7ab88b098defb751b7401b5f6d8976f"
        });

        let transfer_message = serde_json::from_value(msg).unwrap();
        contract.validate_transfer_message(&transfer_message, &"bob_near".parse().unwrap());

        let original = TransferMessage {
            valid_till: current_timestamp,
            transfer: TransferDataEthereum {
                token_near: AccountId::try_from("alice_near".to_string()).unwrap(),
                token_eth: get_eth_address("71C7656EC7ab88b098defB751B7401B5f6d8976F".to_string()),
                amount: U128(100),
            },
            fee: TransferDataNear {
                token: AccountId::try_from("alice_near".to_string()).unwrap(),
                amount: U128(100),
            },
            recipient: spectre_bridge_common::get_eth_address(
                "71C7656EC7ab88b098defB751B7401B5f6d8976F".to_string(),
            ),
            valid_till_block_height: None,
        };
        assert_eq!(
            serde_json::to_string(&original).unwrap(),
            serde_json::to_string(&transfer_message).unwrap()
        );
    }

    #[test]
    #[should_panic(expected = "attempt to subtract with overflow")]
    fn metadata_not_correct_valid_time_test() {
        let context = get_context(false);
        testing_env!(context);
        let contract = get_bridge_contract(None);
        let current_timestamp = block_timestamp() - 20;
        let token = "alice_near";
        let msg = json!({
            "valid_till": current_timestamp,
            "transfer": {
                "token_near": token,
                "token_eth": "71c7656ec7ab88b098defb751b7401b5f6d8976f",
                "amount": "100"
            },
            "fee": {
                "token": token,
                "amount": "100"
            },
            "recipient": "71c7656ec7ab88b098defb751b7401b5f6d8976f"
        });

        contract.validate_transfer_message(
            &serde_json::from_value(msg).unwrap(),
            &token.parse().unwrap(),
        );
    }

    #[test]
    #[should_panic(expected = "not correct, current block timestamp")]
    fn metadata_lock_period_not_correct_test() {
        let context = get_context(false);
        testing_env!(context);
        let contract = get_bridge_contract(None);
        let current_timestamp = block_timestamp();
        let token = "alice_near";
        let msg = json!({
            "valid_till": current_timestamp,
            "transfer": {
                "token_near": token,
                "token_eth": "71c7656ec7ab88b098defb751b7401b5f6d8976f",
                "amount": "100"
            },
            "fee": {
                "token": token,
                "amount": "100"
            },
            "recipient": "71c7656ec7ab88b098defb751b7401b5f6d8976f"
        });

        contract.validate_transfer_message(
            &serde_json::from_value(msg).unwrap(),
            &"bob.near".parse().unwrap(),
        );
    }

    #[test]
    fn increase_balance_test() {
        let context = get_context(false);
        testing_env!(context);
        let mut contract = get_bridge_contract(None);
        let transfer_token: AccountId = AccountId::try_from("token_near".to_string()).unwrap();
        let transfer_account: AccountId = AccountId::try_from("bob_near".to_string()).unwrap();

        let balance = U128(100);

        contract.ft_on_transfer(transfer_account.clone(), balance, "".to_string());
        let user_balance = contract.user_balances.get(&transfer_account).unwrap();
        let amount = user_balance.get(&transfer_token).unwrap();
        assert_eq!(100, amount);
    }

    #[test]
    fn decrease_balance_test() {
        let context = get_context(false);
        testing_env!(context);
        let mut contract = get_bridge_contract(None);
        let transfer_token: AccountId = AccountId::try_from("token_near".to_string()).unwrap();
        let transfer_account: AccountId = AccountId::try_from("bob_near".to_string()).unwrap();

        let balance = U128(100);

        contract.ft_on_transfer(transfer_account.clone(), balance, "".to_string());
        let user_balance = contract.user_balances.get(&transfer_account).unwrap();
        let amount = user_balance.get(&transfer_token).unwrap();
        assert_eq!(100, amount);

        contract.decrease_balance(&signer_account_id(), &transfer_token, &balance.0);
        let user_balance = contract.user_balances.get(&transfer_account).unwrap();
        let amount = user_balance.get(&transfer_token).unwrap();
        assert_eq!(0, amount);
    }

    #[test]
    fn lock_test() {
        let context = get_context(false);
        testing_env!(context);
        let mut contract = get_bridge_contract(None);
        let transfer_token: AccountId = AccountId::try_from("token_near".to_string()).unwrap();
        let transfer_account: AccountId = AccountId::try_from("bob_near".to_string()).unwrap();
        let balance = U128(200);

        contract.ft_on_transfer(transfer_account.clone(), balance, "".to_string());

        let user_balance = contract.user_balances.get(&transfer_account).unwrap();
        let transfer_token_amount = user_balance.get(&transfer_token).unwrap();
        assert_eq!(200, transfer_token_amount);

        let current_timestamp = block_timestamp() + contract.lock_duration.lock_time_min + 1;
        let msg = json!({
            "valid_till": current_timestamp,
            "transfer": {
                "token_near": "token_near",
                "token_eth": "71c7656ec7ab88b098defb751b7401b5f6d8976f",
                "amount": "100"
            },
            "fee": {
                "token": "token_near",
                "amount": "100"
            },
             "recipient": "71c7656ec7ab88b098defb751b7401b5f6d8976f"
        });

        contract.init_transfer_callback(
            10,
            serde_json::from_value(msg).unwrap(),
            signer_account_id(),
            None,
        );

        let user_balance = contract.user_balances.get(&transfer_account).unwrap();
        let transfer_token_amount = user_balance.get(&transfer_token).unwrap();
        assert_eq!(0, transfer_token_amount);
    }

    #[test]
    #[should_panic(expected = "Not enough fee token balance")]
    fn test_init_transfer_on_not_enough_fee_token_balance() {
        let context = get_context(false);
        testing_env!(context);
        let mut contract = get_bridge_contract(None);
        let transfer_token: AccountId = AccountId::try_from("token_near".to_string()).unwrap();
        let transfer_account: AccountId = AccountId::try_from("bob_near".to_string()).unwrap();
        let transfer_token_amount = 150;

        contract.ft_on_transfer(
            transfer_account.clone(),
            U128(transfer_token_amount),
            "".to_string(),
        );

        let user_balance = contract.user_balances.get(&transfer_account).unwrap();
        let user_balance_for_transfer_token = user_balance.get(&transfer_token).unwrap();
        assert_eq!(transfer_token_amount, user_balance_for_transfer_token);

        let current_timestamp = block_timestamp() + contract.lock_duration.lock_time_min + 1;
        let msg = json!({
            "valid_till": current_timestamp,
            "transfer": {
                "token_near": "token_near",
                "token_eth": "71c7656ec7ab88b098defb751b7401b5f6d8976f",
                "amount": "100"
            },
            "fee": {
                "token": "token_near",
                "amount": "100"
            },
             "recipient": "71c7656ec7ab88b098defb751b7401b5f6d8976f"
        });

        contract.init_transfer_callback(
            10,
            serde_json::from_value(msg).unwrap(),
            signer_account_id(),
            None,
        );
    }

    #[test]
    fn unlock_test() {
        let context = get_context(false);
        testing_env!(context);
        let mut contract = get_bridge_contract(None);
        let transfer_token: AccountId = AccountId::try_from("token_near".to_string()).unwrap();
        let transfer_account: AccountId = AccountId::try_from("bob_near".to_string()).unwrap();
        let balance = U128(100);

        contract.ft_on_transfer(transfer_account.clone(), balance, "".to_string());
        contract.ft_on_transfer(transfer_account.clone(), balance, "".to_string());

        let user_balance = contract.user_balances.get(&transfer_account).unwrap();
        let transfer_token_amount = user_balance.get(&transfer_token).unwrap();
        assert_eq!(200, transfer_token_amount);

        let current_timestamp = block_timestamp() + contract.lock_duration.lock_time_min + 1;
        let msg = json!({
            "valid_till": current_timestamp,
            "transfer": {
                "token_near": "token_near",
                "token_eth": "71c7656ec7ab88b098defb751b7401b5f6d8976f",
                "amount": "75"
            },
            "fee": {
                "token": "token_near",
                "amount": "75"
            },
             "recipient": "71c7656ec7ab88b098defb751b7401b5f6d8976f"
        });
        contract.init_transfer_callback(
            10,
            serde_json::from_value(msg).unwrap(),
            signer_account_id(),
            None,
        );

        let user_balance = contract.user_balances.get(&transfer_account).unwrap();
        let transfer_token_amount = user_balance.get(&transfer_token).unwrap();
        assert_eq!(50, transfer_token_amount);

        let context = get_context_for_unlock(false);
        testing_env!(context);
        let nonce = U128(1);
        contract.unlock_callback(312, nonce, signer_account_id());
        let user_balance = contract.user_balances.get(&transfer_account).unwrap();
        let transfer_token_amount = user_balance.get(&transfer_token).unwrap();
        assert_eq!(200, transfer_token_amount);
    }

    //audit tests
    #[test]
    #[should_panic(expected = r#"Balance in token_near for user bob_near not found"#)]
    fn test_lock_no_balance() {
        let context = get_context(false);
        testing_env!(context);
        let mut contract = get_bridge_contract(Some(get_bridge_config_v1()));

        let current_timestamp = block_timestamp() + contract.lock_duration.lock_time_min + 20;
        let msg = json!({
            "valid_till": current_timestamp,
            "transfer": {
                "token_near": "token_near",
                "token_eth": "71c7656ec7ab88b098defb751b7401b5f6d8976f",
                "amount": "75"
            },
            "fee": {
                "token": "token_near",
                "amount": "75"
            },
             "recipient": "71c7656ec7ab88b098defb751b7401b5f6d8976f"
        });
        contract.init_transfer_callback(
            10,
            serde_json::from_value(msg).unwrap(),
            signer_account_id(),
            None,
        );
    }

    #[test]
    #[should_panic(expected = r#"Balance for token transfer: token_near299 not found"#)]
    fn test_lock_balance_not_found() {
        let context = get_context(false);
        testing_env!(context);
        let mut contract = get_bridge_contract(Some(get_bridge_config_v1()));
        let balance: u128 = 100;

        contract.ft_on_transfer(signer_account_id(), U128(balance), "".to_string());
        contract.ft_on_transfer(signer_account_id(), U128(balance), "".to_string());

        let current_timestamp = block_timestamp() + contract.lock_duration.lock_time_min + 20;
        let msg = json!({
            "valid_till": current_timestamp,
            "transfer": {
                "token_near": "token_near299",
                "token_eth": "71c7656ec7ab88b098defb751b7401b5f6d8976f",
                "amount": "75"
            },
            "fee": {
                "token": "token_near",
                "amount": "75"
            },
             "recipient": "71c7656ec7ab88b098defb751b7401b5f6d8976f"
        });
        contract.init_transfer_callback(
            10,
            serde_json::from_value(msg).unwrap(),
            signer_account_id(),
            None,
        );
    }

    #[test]
    #[should_panic(expected = r#"Balance for token fee: token_near not found"#)]
    fn test_lock_fee_balance_not_found() {
        let context = get_context(false);
        testing_env!(context);
        let mut contract = get_bridge_contract(Some(get_bridge_config_v1()));
        let balance: u128 = 100;

        let context = get_context_custom_signer(false, "token_near".to_string());
        testing_env!(context);
        contract.ft_on_transfer(signer_account_id(), U128(balance), "".to_string());

        let context = get_context_custom_signer(false, "token_near2".to_string());
        testing_env!(context);
        contract.ft_on_transfer(signer_account_id(), U128(balance), "".to_string());

        let current_timestamp = block_timestamp() + contract.lock_duration.lock_time_min + 20;
        let msg = json!({
            "valid_till": current_timestamp,
            "transfer": {
                "token_near": "token_near",
                "token_eth": "71c7656ec7ab88b098defb751b7401b5f6d8976f",
                "amount": "75"
            },
            "fee": {
                "token": "token_near299",
                "amount": "75"
            },
             "recipient": "71c7656ec7ab88b098defb751b7401b5f6d8976f"
        });
        contract.init_transfer_callback(
            10,
            serde_json::from_value(msg).unwrap(),
            signer_account_id(),
            None,
        );
    }

    #[test]
    #[should_panic(expected = r#"Transaction with id:"#)]
    fn test_unlock_transaction_not_found() {
        let context = get_context(false);
        testing_env!(context);
        let mut contract = get_bridge_contract(Some(get_bridge_config_v1()));
        let transfer_token: AccountId = AccountId::try_from("token_near".to_string()).unwrap();
        let transfer_account: AccountId = AccountId::try_from("bob_near".to_string()).unwrap(); // signer account
        let balance: u128 = 100;

        contract.ft_on_transfer(signer_account_id(), U128(balance), "".to_string());

        contract.ft_on_transfer(signer_account_id(), U128(balance), "".to_string());

        let user_balance = contract.user_balances.get(&transfer_account).unwrap();
        let transfer_token_amount = user_balance.get(&transfer_token).unwrap();
        assert_eq!(200, transfer_token_amount);

        let current_timestamp = block_timestamp() + contract.lock_duration.lock_time_min + 20;
        let msg = json!({
            "valid_till": current_timestamp,
            "transfer": {
                "token_near": "token_near",
                "token_eth": "71c7656ec7ab88b098defb751b7401b5f6d8976f",
                "amount": "75"
            },
            "fee": {
                "token": "token_near",
                "amount": "75"
            },
             "recipient": "71c7656ec7ab88b098defb751b7401b5f6d8976f"
        });
        contract.init_transfer_callback(
            10,
            serde_json::from_value(msg).unwrap(),
            signer_account_id(),
            None,
        );

        let user_balance = contract.user_balances.get(&transfer_account).unwrap();
        let transfer_token_amount = user_balance.get(&transfer_token).unwrap();
        assert_eq!(50, transfer_token_amount);

        let context = get_context_for_unlock(false);
        testing_env!(context);
        contract.unlock_callback(10, U128(9), signer_account_id());
        let user_balance = contract.user_balances.get(&transfer_account).unwrap();
        let transfer_token_amount = user_balance.get(&transfer_token).unwrap();
        assert_eq!(200, transfer_token_amount);
    }

    #[test]
    #[should_panic(expected = r#"Signer: dex_near transaction not found:"#)]
    fn test_unlock_invalid_account() {
        let context = get_context(false);
        testing_env!(context);
        let mut contract = get_bridge_contract(Some(get_bridge_config_v1()));
        let transfer_token: AccountId = AccountId::try_from("token_near".to_string()).unwrap();
        let transfer_account: AccountId = AccountId::try_from("bob_near".to_string()).unwrap();
        let balance: u128 = 100;

        contract.ft_on_transfer(signer_account_id(), U128(balance), "".to_string());
        let context = get_context_dex(false);
        testing_env!(context);
        contract.ft_on_transfer(signer_account_id(), U128(balance), "".to_string());
        let user_balance = contract.user_balances.get(&signer_account_id()).unwrap();
        let transfer_token_amount = user_balance.get(&transfer_token).unwrap();

        assert_eq!(100, transfer_token_amount);

        let context = get_context(false);
        testing_env!(context);
        contract.ft_on_transfer(signer_account_id(), U128(balance), "".to_string());
        let user_balance = contract.user_balances.get(&transfer_account).unwrap();
        let transfer_token_amount = user_balance.get(&transfer_token).unwrap();

        assert_eq!(200, transfer_token_amount);

        let current_timestamp = block_timestamp() + contract.lock_duration.lock_time_min + 20;
        let msg = json!({
            "valid_till": current_timestamp,
            "transfer": {
                "token_near": "token_near",
                "token_eth": "71c7656ec7ab88b098defb751b7401b5f6d8976f",
                "amount": "75"
            },
            "fee": {
                "token": "token_near",
                "amount": "75"
            },
             "recipient": "71c7656ec7ab88b098defb751b7401b5f6d8976f"
        });
        contract.init_transfer_callback(
            10,
            serde_json::from_value(msg).unwrap(),
            signer_account_id(),
            None,
        );

        let user_balance = contract.user_balances.get(&transfer_account).unwrap();
        let transfer_token_amount = user_balance.get(&transfer_token).unwrap();
        assert_eq!(50, transfer_token_amount);

        let context = get_panic_context_for_unlock(false);
        testing_env!(context);
        contract.unlock_callback(10, U128(1), signer_account_id());
        let user_balance = contract.user_balances.get(&transfer_account).unwrap();
        let transfer_token_amount = user_balance.get(&transfer_token).unwrap();
        assert_eq!(200, transfer_token_amount);
    }

    #[test]
    #[should_panic(expected = r#"User doesn't have balance"#)]
    fn test_withdraw_no_balance() {
        let context = get_context(false);
        testing_env!(context);
        let mut contract = get_bridge_contract(None);
        let transfer_token: AccountId = AccountId::try_from("token_near".to_string()).unwrap();
        let amount = 42;
        contract.withdraw(transfer_token, U128(amount));
    }

    #[test]
    #[should_panic(expected = r#"User doesn't have balance"#)]
    fn test_withdraw_wrong_balance() {
        let context = get_context(false);
        testing_env!(context);
        let mut contract = get_bridge_contract(None);
        let transfer_token: AccountId = AccountId::try_from("token_near2".to_string()).unwrap();
        let amount = 42;
        let context = get_context_custom_signer(false, transfer_token.to_string());
        testing_env!(context);
        contract.ft_on_transfer(transfer_token.clone(), U128(amount), "".to_string());
        let context = get_context_custom_predecessor(false, String::from("token_near"));
        testing_env!(context);
        contract.withdraw(transfer_token, U128(amount));
    }

    #[test]
    #[should_panic(expected = r#"Not enough token balance"#)]
    fn test_withdraw_not_enough_balance() {
        let context = get_context(false);
        testing_env!(context);
        let mut contract = get_bridge_contract(None);
        let transfer_token: AccountId = AccountId::try_from("token_near".to_string()).unwrap();
        let amount = 42;
        let context = get_context_custom_signer(false, String::from("token_near"));
        testing_env!(context);
        contract.ft_on_transfer(transfer_token.clone(), U128(amount), "".to_string());

        let context = get_context(false);
        testing_env!(context);
        contract.withdraw(transfer_token, U128(amount + 1));
    }

    #[test]
    #[should_panic(expected = r#"Contract expected a result on the callback"#)]
    fn test_withdraw_callback() {
        let context = get_context(false);
        testing_env!(context);
        let mut contract = get_bridge_contract(None);
        let token_id: AccountId = AccountId::try_from("token_near".to_string()).unwrap();
        let amount = 42;
        contract.withdraw_callback(token_id, U128(amount), signer_account_id());
    }

    #[test]
    #[should_panic(expected = r#"Ethereum address:test_addr not valid"#)]
    fn test_set_enear_address_invalid_address() {
        let context = get_context(false);
        testing_env!(context);
        let mut contract = get_bridge_contract(None);
        let invalid_address = "test_addr".to_string();
        contract.acl_grant_role("ConfigManager".to_string(), "token_near".parse().unwrap());
        contract.set_enear_address(invalid_address);
    }

    #[test]
    fn test_set_enear_address() {
        let context = get_context(false);
        testing_env!(context);
        let mut contract = get_bridge_contract(None);
        let valid_address: String = "42".repeat(20);
        let valid_eth_address: Vec<u8> = hex::decode(valid_address.clone()).unwrap();
        contract.acl_grant_role("ConfigManager".to_string(), "token_near".parse().unwrap());
        contract.set_enear_address(valid_address);

        assert_eq!(contract.eth_bridge_contract, valid_eth_address[..]);
    }

    #[test]
    fn test_set_lock_time() {
        let context = get_context(false);
        testing_env!(context);
        let mut contract = get_bridge_contract(None);
        let lock_time_min = "420h".to_string();
        let lock_time_max = "42h".to_string();
        let convert_nano = 36 * u64::pow(10, 11);
        contract.acl_grant_role("ConfigManager".to_string(), "token_near".parse().unwrap());
        contract.set_lock_time(lock_time_min, lock_time_max);

        assert_eq!(
            contract.lock_duration.lock_time_min as u64 / convert_nano,
            420
        );
        assert_eq!(
            contract.lock_duration.lock_time_max as u64 / convert_nano,
            42
        );
    }

    #[test]
    fn test_update_balance() {
        let context = get_context(false);
        testing_env!(context);
        let mut contract = get_bridge_contract(None);
        let tokens: [AccountId; 3] = [
            "token1.near".parse().unwrap(),
            "token2.near".parse().unwrap(),
            "token3.near".parse().unwrap(),
        ];
        let users: [AccountId; 3] = [
            "user1.near".parse().unwrap(),
            "user2.near".parse().unwrap(),
            "user3.near".parse().unwrap(),
        ];

        for user in users.iter() {
            for token in tokens.iter() {
                for _ in 0..3 {
                    contract.update_balance(user.clone(), token.clone(), 10);
                }
            }
        }

        for user in users.iter() {
            for token in tokens.iter() {
                for _ in 0..3 {
                    assert_eq!(contract.get_user_balance(user, token), 30);
                }
            }
        }
    }

    #[test]
    #[should_panic(expected = "is blocked")]
    fn test_blocked_token() {
        set_env!(predecessor_account_id: accounts(0));
        let mut contract = get_bridge_contract(None);

        let token_account = accounts(1);
        let sender_account = accounts(2);
        contract.set_token_whitelist_mode(token_account.clone(), WhitelistMode::Blocked);
        set_env!(predecessor_account_id: token_account, signer_account_id: sender_account.clone());
        contract.ft_on_transfer(sender_account, U128(1_000_000), ethereum_address_from_id(0));
    }

    #[test]
    #[should_panic(expected = "isn't whitelisted for the account")]
    fn test_account_not_in_whitelist() {
        set_env!(predecessor_account_id: accounts(0));
        let mut contract = get_bridge_contract(None);

        let token_account = accounts(1);
        let sender_account = accounts(2);
        contract.set_token_whitelist_mode(accounts(1), WhitelistMode::CheckAccountAndToken);
        set_env!(predecessor_account_id: token_account, signer_account_id: sender_account.clone());
        contract.ft_on_transfer(sender_account, U128(1_000_000), "".to_string());
    }

    #[test]
    #[should_panic(expected = "is not whitelisted")]
    fn test_token_not_in_whitelist() {
        set_env!(predecessor_account_id: accounts(0));
        let mut contract = get_bridge_contract(None);

        let token_account = accounts(1);
        let sender_account = accounts(2);
        set_env!(predecessor_account_id: token_account, signer_account_id: sender_account.clone());
        contract.ft_on_transfer(sender_account, U128(1_000_000), "".to_string());
    }

    #[test]
    fn test_account_in_whitelist() {
        set_env!(predecessor_account_id: accounts(0));
        let mut contract = get_bridge_contract(None);

        let token_account = accounts(1);
        let sender_account = accounts(2);
        contract
            .set_token_whitelist_mode(token_account.clone(), WhitelistMode::CheckAccountAndToken);
        contract
            .add_token_to_account_whitelist(Some(token_account.clone()), sender_account.clone());

        set_env!(predecessor_account_id: token_account, signer_account_id: sender_account.clone());
        contract.ft_on_transfer(sender_account, U128(1_000_000), "".to_string());
    }

    #[test]
    #[should_panic(expected = "isn't whitelisted for the account")]
    fn test_remove_account_from_whitelist() {
        set_env!(predecessor_account_id: accounts(0));
        let mut contract = get_bridge_contract(None);

        let token_account = accounts(1);
        let sender_account = accounts(2);
        contract
            .set_token_whitelist_mode(token_account.clone(), WhitelistMode::CheckAccountAndToken);
        contract
            .add_token_to_account_whitelist(Some(token_account.clone()), sender_account.clone());

        set_env!(predecessor_account_id: token_account.clone(), signer_account_id: sender_account.clone());
        contract.ft_on_transfer(sender_account.clone(), U128(1_000_000), "".to_string());

        set_env!(predecessor_account_id: accounts(0));
        contract.remove_token_from_account_whitelist(
            Some(token_account.clone()),
            sender_account.clone(),
        );

        set_env!(predecessor_account_id: token_account.clone(), signer_account_id: sender_account.clone());
        contract.ft_on_transfer(sender_account.clone(), U128(1_000_000), "".to_string());
    }

    #[test]
    fn test_tokens_in_whitelist() {
        set_env!(predecessor_account_id: accounts(0));
        let mut contract = get_bridge_contract(None);

        let whitelist_tokens = ["token1.near", "token2.near", "token3.near"];

        for token_id in whitelist_tokens {
            contract.set_token_whitelist_mode(token_id.parse().unwrap(), WhitelistMode::CheckToken);
        }

        for token_id in whitelist_tokens {
            let token_account: AccountId = token_id.parse().unwrap();
            let sender_account = accounts(2);
            set_env!(predecessor_account_id: token_account, signer_account_id: sender_account.clone());
            contract.ft_on_transfer(sender_account, U128(1_000_000), "".to_string());
        }
    }

    #[test]
    fn test_accounts_in_whitelist() {
        set_env!(predecessor_account_id: accounts(0));
        let mut contract = get_bridge_contract(None);

        let whitelist_tokens = ["token1.near", "token2.near", "token3.near"];
        let whitelist_accounts = ["account1.near", "account2.near", "account3.near"];

        for token_id in whitelist_tokens {
            let token_account: AccountId = token_id.parse().unwrap();
            contract.set_token_whitelist_mode(
                token_account.clone(),
                WhitelistMode::CheckAccountAndToken,
            );

            for account_id in whitelist_accounts {
                let sender_account: AccountId = account_id.parse().unwrap();
                contract.add_token_to_account_whitelist(
                    Some(token_account.clone()),
                    sender_account.clone(),
                );
            }
        }

        for token_id in whitelist_tokens {
            for account_id in whitelist_accounts {
                let token_account: AccountId = token_id.parse().unwrap();
                let sender_account: AccountId = account_id.parse().unwrap();
                set_env!(predecessor_account_id: token_account, signer_account_id: sender_account.clone());
                contract.ft_on_transfer(sender_account, U128(1_000_000), "".to_string());
            }
        }
    }
}<|MERGE_RESOLUTION|>--- conflicted
+++ resolved
@@ -74,7 +74,6 @@
     ) -> PromiseOrValue<U128>;
 }
 
-<<<<<<< HEAD
 #[derive(Serialize, Deserialize, BorshDeserialize, BorshSerialize, Debug, Clone)]
 #[serde(crate = "near_sdk::serde")]
 pub struct UpdateBalance {
@@ -83,26 +82,6 @@
     amount: U128,
 }
 
-#[derive(Serialize, Deserialize, BorshDeserialize, BorshSerialize, Debug, Clone)]
-#[serde(crate = "near_sdk::serde")]
-pub struct TransferData {
-    token: AccountId,
-    amount: u128,
-}
-
-#[derive(Serialize, Deserialize, BorshDeserialize, BorshSerialize, Debug, Clone)]
-#[serde(crate = "near_sdk::serde")]
-pub struct TransferMessage {
-    valid_till: u64,
-    transfer: TransferDataEthereum,
-    fee: TransferDataNear,
-    #[serde(with = "hex::serde")]
-    recipient: EthAddress,
-    valid_till_block_height: Option<u64>,
-}
-
-=======
->>>>>>> c6c40468
 #[derive(BorshSerialize, BorshStorageKey)]
 enum StorageKey {
     PendingTransfers,

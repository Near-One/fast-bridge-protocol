--- conflicted
+++ resolved
@@ -444,18 +444,8 @@
             .unwrap_or_else(|| panic!("User token: {} , balance is 0", token_id))
     }
 
-<<<<<<< HEAD
-    fn update_balance(
-        &mut self,
-        sender_id: AccountId,
-        token_id: AccountId,
-        amount: u128,
-    ) -> PromiseOrValue<U128> {
+    fn update_balance(&mut self, sender_id: AccountId, token_id: AccountId, amount: u128) {
         if let Some(mut user_balances) = self.user_balances.get(&sender_id) {
-=======
-    fn update_balance(&mut self, account_id: AccountId, token_id: AccountId, amount: u128) {
-        if let Some(mut user_balances) = self.user_balances.get(&account_id) {
->>>>>>> 9549935e
             if let Some(mut token_amount) = user_balances.get(&token_id) {
                 token_amount += amount;
                 user_balances.insert(&token_id, &token_amount);

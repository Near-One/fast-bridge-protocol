use crate::lp_relayer::EthTransferEvent;
use near_plugins::{access_control, AccessControlRole, AccessControllable, Pausable};
use near_plugins_derive::pause;
use near_sdk::borsh::{self, BorshDeserialize, BorshSerialize};
use near_sdk::collections::{LookupMap, UnorderedMap, UnorderedSet};
use near_sdk::env::{block_timestamp, current_account_id};
use near_sdk::json_types::U128;
use near_sdk::serde::{Deserialize, Serialize};
#[allow(unused_imports)]
use near_sdk::Promise;
use near_sdk::{
    env, ext_contract, is_promise_success, near_bindgen, require, AccountId, BorshStorageKey,
    Duration, PanicOnDefault, PromiseOrValue, PromiseResult,
};
use parse_duration::parse;
use spectre_bridge_common::*;
use whitelist::WhitelistMode;

pub use crate::ft::*;

mod ft;
mod lp_relayer;
mod utils;
mod whitelist;

pub const NO_DEPOSIT: u128 = 0;

#[ext_contract(ext_prover)]
pub trait Prover {
    #[result_serializer(borsh)]
    fn verify_log_entry(
        &self,
        #[serializer(borsh)] log_index: u64,
        #[serializer(borsh)] log_entry_data: Vec<u8>,
        #[serializer(borsh)] receipt_index: u64,
        #[serializer(borsh)] receipt_data: Vec<u8>,
        #[serializer(borsh)] header_data: Vec<u8>,
        #[serializer(borsh)] proof: Vec<Vec<u8>>,
        #[serializer(borsh)] skip_bridge_call: bool,
    ) -> bool;
}

#[ext_contract(ext_eth_client)]
pub trait EthClient {
    #[result_serializer(borsh)]
    fn last_block_number(&self) -> u64;
}

#[ext_contract(ext_token)]
trait NEP141Token {
    fn ft_transfer(&mut self, receiver_id: AccountId, amount: U128, memo: Option<String>);
}

#[ext_contract(ext_self)]
trait SpectreBridgeInterface {
    fn withdraw_callback(&mut self, token_id: AccountId, amount: U128, sender_id: AccountId);
    fn verify_log_entry_callback(
        &mut self,
        #[serializer(borsh)] proof: EthTransferEvent,
    ) -> Promise;
    fn unlock_callback(
        &self,
        #[serializer(borsh)] nonce: U128,
        #[serializer(borsh)] sender_id: AccountId,
    );
    fn init_transfer_callback(
        &mut self,
        #[serializer(borsh)] transfer_message: TransferMessage,
        #[serializer(borsh)] sender_id: AccountId,
    ) -> PromiseOrValue<U128>;
}

#[derive(Serialize, Deserialize, BorshDeserialize, BorshSerialize, Debug, Clone)]
#[serde(crate = "near_sdk::serde")]
pub struct TransferData {
    token: AccountId,
    amount: u128,
}

#[derive(Serialize, Deserialize, BorshDeserialize, BorshSerialize, Debug, Clone)]
#[serde(crate = "near_sdk::serde")]
pub struct TransferMessage {
    valid_till: u64,
    transfer: TransferDataEthereum,
    fee: TransferDataNear,
    #[serde(with = "hex::serde")]
    recipient: EthAddress,
    valid_till_block_height: Option<u64>,
}

#[derive(BorshSerialize, BorshStorageKey)]
enum StorageKey {
    PendingTransfers,
    UserBalances,
    UserBalancePrefix,
    WhitelistTokens,
    WhitelistAccounts,
}

#[derive(Serialize, Deserialize, BorshDeserialize, BorshSerialize, Debug, Clone)]
#[serde(crate = "near_sdk::serde")]
pub struct LockDuration {
    lock_time_min: Duration,
    lock_time_max: Duration,
}

#[derive(AccessControlRole, Deserialize, Serialize, Copy, Clone)]
#[serde(crate = "near_sdk::serde")]
pub enum Role {
    /// May pause and unpause features.
    PauseManager,
    /// May call `unlock` even when it is paused.
    UnrestrictedUnlock,
    /// May call `lp_unlock` even when it is paused.
    UnrestrictedLpUnlock,
}

#[access_control(role_type(Role))]
#[near_bindgen]
#[derive(BorshDeserialize, BorshSerialize, PanicOnDefault, Pausable)]
#[pausable(manager_roles(Role::PauseManager))]
pub struct SpectreBridge {
    pending_transfers: LookupMap<String, (AccountId, TransferMessage)>,
    user_balances: LookupMap<AccountId, LookupMap<AccountId, u128>>,
    nonce: u128,
    prover_account: AccountId,
    eth_client_account: AccountId,
    eth_bridge_contract: EthAddress,
    lock_duration: LockDuration,
    eth_block_time: Duration,
    /// Mapping whitelisted tokens to their mode
    whitelist_tokens: UnorderedMap<AccountId, WhitelistMode>,
    /// Mapping whitelisted accounts to their whitelisted tokens by using combined key {token}:{account}
    whitelist_accounts: UnorderedSet<String>,
    /// The mode of the whitelist check
    is_whitelist_mode_enabled: bool,
}

#[near_bindgen]
impl SpectreBridge {
    #[init]
    #[private]
    pub fn new(
        eth_bridge_contract: String,
        prover_account: AccountId,
        eth_client_account: AccountId,
        lock_time_min: String,
        lock_time_max: String,
        eth_block_time: Duration,
    ) -> Self {
        require!(!env::state_exists(), "Already initialized");

        let lock_time_min = parse(lock_time_min.as_str()).unwrap().as_nanos() as u64;
        let lock_time_max = parse(lock_time_max.as_str()).unwrap().as_nanos() as u64;
        require!(
            lock_time_max > lock_time_min,
            "Error initialize: lock_time_min must be less than lock_time_max"
        );

        let mut contract = Self {
            pending_transfers: LookupMap::new(StorageKey::PendingTransfers),
            user_balances: LookupMap::new(StorageKey::UserBalances),
            nonce: 0,
            prover_account,
            eth_client_account,
            eth_bridge_contract: get_eth_address(eth_bridge_contract),
            lock_duration: LockDuration {
                lock_time_min,
                lock_time_max,
            },
            eth_block_time,
            whitelist_tokens: UnorderedMap::new(StorageKey::WhitelistTokens),
            whitelist_accounts: UnorderedSet::new(StorageKey::WhitelistAccounts),
            is_whitelist_mode_enabled: true,
            __acl: Default::default(),
        };

        near_sdk::require!(
            contract.acl_init_super_admin(near_sdk::env::predecessor_account_id()),
            "Failed to initialize super admin",
        );
        contract
    }

    #[pause]
    pub fn init_transfer(&mut self, transfer_message: TransferMessage) -> PromiseOrValue<U128> {
        ext_eth_client::ext(self.eth_client_account.clone())
            .with_static_gas(utils::tera_gas(5))
            .last_block_number()
            .then(
                ext_self::ext(env::current_account_id())
                    .with_static_gas(utils::tera_gas(200))
                    .init_transfer_callback(transfer_message, env::predecessor_account_id()),
            )
            .into()
    }

    #[private]
    pub fn init_transfer_callback(
        &mut self,
        #[callback]
        #[serializer(borsh)]
        last_block_height: u64,
        #[serializer(borsh)] transfer_message: TransferMessage,
        #[serializer(borsh)] sender_id: AccountId,
    ) -> PromiseOrValue<U128> {
        let mut transfer_message = transfer_message;
        let lock_period = transfer_message.valid_till - block_timestamp();
        transfer_message.valid_till_block_height =
            Some(last_block_height + lock_period / self.eth_block_time);

        self.validate_transfer_message(&transfer_message, &sender_id);

        let user_token_balance = self.user_balances.get(&sender_id).unwrap_or_else(|| {
            panic!(
                "Balance in {} for user {} not found",
                transfer_message.transfer.token_near, sender_id
            )
        });

        let token_transfer_balance = user_token_balance
            .get(&transfer_message.transfer.token_near)
            .unwrap_or_else(|| {
                panic!(
                    "Balance for token transfer: {} not found",
                    &transfer_message.transfer.token_near
                )
            });

        require!(
            token_transfer_balance >= u128::from(transfer_message.transfer.amount),
            "Not enough transfer token balance."
        );

        self.decrease_balance(
            &sender_id,
            &transfer_message.transfer.token_near,
            &u128::from(transfer_message.transfer.amount),
        );

        let token_fee_balance = user_token_balance
            .get(&transfer_message.fee.token)
            .unwrap_or_else(|| {
                panic!(
                    "Balance for token fee: {} not found",
                    &transfer_message.transfer.token_near
                )
            });

        require!(
            token_fee_balance >= u128::from(transfer_message.fee.amount),
            "Not enough fee token balance."
        );

        self.decrease_balance(
            &sender_id,
            &transfer_message.fee.token,
            &u128::from(transfer_message.fee.amount),
        );

        let nonce = U128::from(self.store_transfers(sender_id, transfer_message.clone()));

        Event::SpectreBridgeInitTransferEvent {
            nonce,
            valid_till: transfer_message.valid_till,
            transfer: TransferDataEthereum {
                token_near: transfer_message.transfer.token_near,
                token_eth: transfer_message.transfer.token_eth,
                amount: transfer_message.transfer.amount,
            },
            fee: TransferDataNear {
                token: transfer_message.fee.token,
                amount: transfer_message.fee.amount,
            },
            recipient: transfer_message.recipient,
            valid_till_block_height: transfer_message.valid_till_block_height.unwrap(),
        }
        .emit();

        PromiseOrValue::Value(nonce)
    }

    #[pause(except(roles(Role::UnrestrictedUnlock)))]
    pub fn unlock(&self, nonce: U128) -> Promise {
        ext_eth_client::ext(self.eth_client_account.clone())
            .with_static_gas(utils::tera_gas(5))
            .last_block_number()
            .then(
                ext_self::ext(env::current_account_id())
                    .with_static_gas(utils::tera_gas(50))
                    .unlock_callback(nonce, env::predecessor_account_id()),
            )
    }

    #[private]
    pub fn unlock_callback(
        &mut self,
        #[callback]
        #[serializer(borsh)]
        last_block_height: u64,
        #[serializer(borsh)] nonce: U128,
        #[serializer(borsh)] sender_id: AccountId,
    ) {
        let transaction_id = utils::get_transaction_id(u128::try_from(nonce).unwrap());
        let transfer = self
            .pending_transfers
            .get(&transaction_id)
            .unwrap_or_else(|| {
                panic!(
                    "Transaction with id: {} not found",
                    &transaction_id.to_string()
                )
            });
        let transfer_data = transfer.1;

        require!(
            transfer.0 == sender_id,
            format!("Signer: {} transaction not found:", &sender_id)
        );
        require!(
            block_timestamp() > transfer_data.valid_till,
            "Valid time is not correct."
        );

        require!(
            last_block_height > transfer_data.valid_till_block_height.unwrap(),
            format!(
                "Minimum allowed block height is {}, but current client's block height is {}",
                transfer_data.valid_till_block_height.unwrap(),
                last_block_height
            )
        );

        self.increase_balance(
            &sender_id,
            &transfer_data.transfer.token_near,
            &u128::from(transfer_data.transfer.amount),
        );
        self.increase_balance(
            &sender_id,
            &transfer_data.fee.token,
            &u128::from(transfer_data.fee.amount),
        );
        self.pending_transfers.remove(&transaction_id);

        Event::SpectreBridgeUnlockEvent {
            nonce,
            account: sender_id,
        }
        .emit();
    }

    #[pause(except(roles(Role::UnrestrictedLpUnlock)))]
    pub fn lp_unlock(&mut self, proof: Proof) {
        let parsed_proof = lp_relayer::EthTransferEvent::parse(proof.clone());
        assert_eq!(
            parsed_proof.eth_bridge_contract,
            self.eth_bridge_contract,
            "Event's address {} does not match the eth bridge address {}",
            hex::encode(parsed_proof.eth_bridge_contract),
            hex::encode(self.eth_bridge_contract),
        );

        ext_prover::ext(self.prover_account.clone())
            .with_static_gas(utils::tera_gas(50))
            .with_attached_deposit(utils::NO_DEPOSIT)
            .verify_log_entry(
                proof.log_index,
                proof.log_entry_data,
                proof.receipt_index,
                proof.receipt_data,
                proof.header_data,
                proof.proof,
                false,
            )
            .then(
                ext_self::ext(current_account_id())
                    .with_static_gas(utils::tera_gas(50))
                    .with_attached_deposit(utils::NO_DEPOSIT)
                    .verify_log_entry_callback(parsed_proof),
            );
    }

    #[private]
    pub fn verify_log_entry_callback(&mut self, #[serializer(borsh)] proof: EthTransferEvent) {
        let verification_result = match env::promise_result(0) {
            PromiseResult::NotReady => 0,
            PromiseResult::Failed => 0,
            PromiseResult::Successful(result) => result[0],
        };

        if verification_result == 0 {
            panic!("Failed to verify the proof");
        }

        let transaction_id = utils::get_transaction_id(proof.nonce);

        let transfer = self
            .pending_transfers
            .get(&transaction_id)
            .unwrap_or_else(|| {
                panic!(
                    "Transaction with id: {} not found",
                    &transaction_id.to_string()
                )
            });
        let transfer_data = transfer.1;

        require!(
            proof.recipient == transfer_data.recipient,
            format!(
                "Wrong recipient {:?}, expected {:?}",
                proof.recipient, transfer_data.recipient
            )
        );

        require!(
            proof.token == transfer_data.transfer.token_eth,
            format!(
                "Wrong token transferred {:?}, expected {:?}",
                proof.token, transfer_data.transfer.token_eth
            )
        );

        require!(
            proof.amount == transfer_data.transfer.amount.0,
            format!(
                "Wrong amount transferred {}, expected {}",
                proof.amount, transfer_data.transfer.amount.0
            )
        );

        let unlock_recipient = proof.unlock_recipient.parse().unwrap();
        self.increase_balance(
            &unlock_recipient,
            &transfer_data.transfer.token_near,
            &u128::from(transfer_data.transfer.amount),
        );
        self.increase_balance(
            &unlock_recipient,
            &transfer_data.fee.token,
            &u128::from(transfer_data.fee.amount),
        );
        self.pending_transfers.remove(&transaction_id);

        Event::SpectreBridgeUnlockEvent {
            nonce: U128(proof.nonce),
            account: unlock_recipient,
        }
        .emit();
    }

    pub fn get_user_balance(&self, account_id: &AccountId, token_id: &AccountId) -> u128 {
        let user_balance = self
            .user_balances
            .get(account_id)
            .unwrap_or_else(|| panic!("{}", "User doesn't have balance".to_string()));

        user_balance
            .get(token_id)
            .unwrap_or_else(|| panic!("User token: {} , balance is 0", token_id))
    }

    fn update_balance(
        &mut self,
        account_id: AccountId,
        token_id: AccountId,
        amount: u128,
    ) -> PromiseOrValue<U128> {
        if let Some(mut user_balances) = self.user_balances.get(&account_id) {
            if let Some(mut token_amount) = user_balances.get(&token_id) {
                token_amount += amount;
                user_balances.insert(&token_id, &token_amount);
            } else {
                user_balances.insert(&token_id, &amount);
            }
            self.user_balances.insert(&account_id, &user_balances);
        } else {
            let storage_key = [
                StorageKey::UserBalancePrefix
                    .try_to_vec()
                    .unwrap()
                    .as_slice(),
                account_id.try_to_vec().unwrap().as_slice(),
            ]
            .concat();
            let mut token_balance = LookupMap::new(storage_key);
            token_balance.insert(&token_id, &amount);
            self.user_balances.insert(&account_id, &token_balance);
        }
        Event::SpectreBridgeDepositEvent {
            account: account_id,
            token: token_id,
            amount: U128(amount),
        }
        .emit();
        PromiseOrValue::Value(U128::from(0))
    }

    fn decrease_balance(&mut self, user: &AccountId, token_id: &AccountId, amount: &u128) {
        let mut user_token_balance = self.user_balances.get(user).unwrap();
        let balance = user_token_balance.get(token_id).unwrap() - amount;
        user_token_balance.insert(token_id, &balance);
        self.user_balances.insert(user, &user_token_balance);
    }

    fn increase_balance(&mut self, user: &AccountId, token_id: &AccountId, amount: &u128) {
        let mut user_token_balance = self.user_balances.get(user).unwrap();
        let balance = user_token_balance.get(token_id).unwrap() + amount;
        user_token_balance.insert(token_id, &balance);
        self.user_balances.insert(user, &user_token_balance);
    }

    fn validate_transfer_message(&self, transfer_message: &TransferMessage, sender_id: &AccountId) {
        require!(
            transfer_message.valid_till > block_timestamp(),
            format!(
                "Transfer valid time:{} not correct, current block timestamp:{}.",
                transfer_message.valid_till,
                block_timestamp()
            )
        );

        let lock_period = transfer_message.valid_till - block_timestamp();
        require!(
            (self.lock_duration.lock_time_min..=self.lock_duration.lock_time_max)
                .contains(&lock_period),
            format!(
                "Lock period:{} does not fit the terms of the contract.",
                lock_period
            )
        );

        self.check_whitelist_token_and_account(&transfer_message.transfer.token_near, sender_id);
        self.check_whitelist_token_and_account(&transfer_message.fee.token, sender_id);
    }

    fn store_transfers(&mut self, sender_id: AccountId, transfer_message: TransferMessage) -> u128 {
        self.nonce += 1;
        let transaction_id = utils::get_transaction_id(self.nonce);
        let account_pending = (sender_id, transfer_message);
        self.pending_transfers
            .insert(&transaction_id, &account_pending);
        self.nonce
    }

    #[payable]
    #[pause]
    pub fn withdraw(&mut self, token_id: AccountId, amount: U128) {
        let receiver_id = env::predecessor_account_id();
        let balance = self.get_user_balance(&receiver_id, &token_id);

        require!(balance >= amount.into(), "Not enough token balance");

        ext_token::ext(token_id.clone())
            .with_static_gas(utils::tera_gas(5))
            .with_attached_deposit(1)
            .ft_transfer(
                receiver_id.clone(),
                amount,
                Some(format!(
                    "Withdraw from: {} amount: {}",
                    current_account_id(),
                    u128::try_from(amount).unwrap()
                )),
            )
            .then(
                ext_self::ext(current_account_id())
                    .with_static_gas(utils::tera_gas(2))
                    .with_attached_deposit(utils::NO_DEPOSIT)
                    .withdraw_callback(token_id, amount, receiver_id),
            );
    }

    #[private]
    pub fn withdraw_callback(&mut self, token_id: AccountId, amount: U128, sender_id: AccountId) {
        require!(is_promise_success(), "Error transfer");

        self.decrease_balance(&sender_id, &token_id, &u128::try_from(amount).unwrap());
    }

    #[private]
    pub fn set_prover_account(&mut self, prover_account: AccountId) {
        self.prover_account = prover_account;
    }

    #[private]
    pub fn set_enear_address(&mut self, near_address: String) {
        require!(
            utils::is_valid_eth_address(near_address.clone()),
            format!("Ethereum address:{} not valid.", near_address)
        );
        self.eth_bridge_contract = spectre_bridge_common::get_eth_address(near_address);
    }

    pub fn get_lock_duration(self) -> LockDuration {
        self.lock_duration
    }

    #[private]
    pub fn set_lock_time(&mut self, lock_time_min: String, lock_time_max: String) {
        let lock_time_min = parse(lock_time_min.as_str()).unwrap().as_nanos() as u64;
        let lock_time_max = parse(lock_time_max.as_str()).unwrap().as_nanos() as u64;

        self.lock_duration = LockDuration {
            lock_time_min,
            lock_time_max,
        };
    }
}

#[cfg(test)]
mod tests {
    use super::*;
    use near_contract_standards::fungible_token::receiver::FungibleTokenReceiver;
    use near_sdk::env::{sha256, signer_account_id};
    use near_sdk::serde_json::{self, json};
    use near_sdk::test_utils::{accounts, VMContextBuilder};
    use near_sdk::{testing_env, VMContext};
    use std::convert::TryFrom;
    use uint::rustc_hex::ToHex;

    fn get_context(is_view: bool) -> VMContext {
        VMContextBuilder::new()
            .current_account_id(AccountId::try_from("alice_near".to_string()).unwrap())
            .signer_account_id(AccountId::try_from("bob_near".to_string()).unwrap())
            .predecessor_account_id(AccountId::try_from("token_near".to_string()).unwrap())
            .block_index(1)
            .block_timestamp(1)
            .is_view(is_view)
            .build()
    }

    fn get_context_for_unlock(is_view: bool) -> VMContext {
        VMContextBuilder::new()
            .current_account_id(AccountId::try_from("alice_near".to_string()).unwrap())
            .signer_account_id(AccountId::try_from("bob_near".to_string()).unwrap())
            .predecessor_account_id(AccountId::try_from("carol_near".to_string()).unwrap())
            .block_index(200)
            //10800000000000 = lock_time_min
            .block_timestamp(1649402222 + 10800000000000 + 30)
            .is_view(is_view)
            .build()
    }

    fn get_context_dex(is_view: bool) -> VMContext {
        VMContextBuilder::new()
            .current_account_id(AccountId::try_from("dex_near".to_string()).unwrap())
            .signer_account_id(AccountId::try_from("bob_near".to_string()).unwrap())
            .predecessor_account_id(AccountId::try_from("token_near2".to_string()).unwrap())
            .block_index(101)
            .block_timestamp(1649402222)
            .is_view(is_view)
            .build()
    }

    fn get_context_custom_signer(is_view: bool, signer: String) -> VMContext {
        VMContextBuilder::new()
            .current_account_id(AccountId::try_from("dex_near".to_string()).unwrap())
            .signer_account_id(AccountId::try_from(signer).unwrap())
            .predecessor_account_id(AccountId::try_from("token_near".to_string()).unwrap())
            .block_index(101)
            .block_timestamp(1649402222)
            .is_view(is_view)
            .build()
    }

    fn get_context_custom_predecessor(is_view: bool, predecessor: String) -> VMContext {
        VMContextBuilder::new()
            .current_account_id(AccountId::try_from("dex_near".to_string()).unwrap())
            .signer_account_id(AccountId::try_from("token_near".to_string()).unwrap())
            .predecessor_account_id(AccountId::try_from(predecessor).unwrap())
            .block_index(101)
            .block_timestamp(1649402222)
            .is_view(is_view)
            .build()
    }

    fn get_panic_context_for_unlock(is_view: bool) -> VMContext {
        VMContextBuilder::new()
            .current_account_id(AccountId::try_from("bob_near".to_string()).unwrap())
            .signer_account_id(AccountId::try_from("dex_near".to_string()).unwrap())
            .predecessor_account_id(AccountId::try_from("carol_near".to_string()).unwrap())
            .block_index(200)
            //10800000000000 = lock_time_min
            .block_timestamp(1649402222 + 10800000000000 + 30)
            .is_view(is_view)
            .build()
    }

    macro_rules! inner_set_env {
        ($builder:ident) => {
            $builder
        };

        ($builder:ident, $key:ident:$value:expr $(,$key_tail:ident:$value_tail:expr)*) => {
            {
               $builder.$key($value.try_into().unwrap());
               inner_set_env!($builder $(,$key_tail:$value_tail)*)
            }
        };
    }

    macro_rules! set_env {
        ($($key:ident:$value:expr),* $(,)?) => {
            let mut builder = VMContextBuilder::new();
            let mut builder = &mut builder;
            builder = inner_set_env!(builder, $($key: $value),*);
            testing_env!(builder.build());
        };
    }

    /// Generate a valid ethereum address.
    fn ethereum_address_from_id(id: u8) -> String {
        let mut buffer = vec![id];
        sha256(buffer.as_mut())
            .into_iter()
            .take(20)
            .collect::<Vec<_>>()
            .to_hex()
    }

    struct BridgeInitArgs {
        eth_bridge_contract: Option<String>,
        prover_account: Option<AccountId>,
        eth_client_account: Option<AccountId>,
        lock_time_min: Option<String>,
        lock_time_max: Option<String>,
        whitelisted_tokens: Option<Vec<String>>,
    }

    fn get_bridge_config_v1() -> BridgeInitArgs {
        BridgeInitArgs {
            eth_bridge_contract: None,
            prover_account: None,
            eth_client_account: None,
            lock_time_min: Some(String::from("3h")),
            lock_time_max: Some(String::from("12h")),
            whitelisted_tokens: Some(tokens()),
        }
    }

    fn eth_bridge_address() -> String {
        "6b175474e89094c44da98b954eedeac495271d0f".to_string()
    }

    fn prover() -> AccountId {
        "prover.near".parse().unwrap()
    }

    fn eth_client() -> AccountId {
        "client.near".parse().unwrap()
    }

    fn tokens() -> Vec<String> {
        vec![
            "token_near".to_string(),
            "token_near2".to_string(),
            "alice_near".to_string(),
            "bob_near".to_string(),
            "token_near299".to_string(),
        ]
    }

    fn get_bridge_contract(config: Option<BridgeInitArgs>) -> SpectreBridge {
        let config = config.unwrap_or(BridgeInitArgs {
            eth_bridge_contract: None,
            prover_account: None,
            eth_client_account: None,
            lock_time_min: None,
            lock_time_max: None,
            whitelisted_tokens: Some(tokens()),
        });

        let mut contract = SpectreBridge::new(
            config.eth_bridge_contract.unwrap_or(eth_bridge_address()),
            config.prover_account.unwrap_or(prover()),
            config.eth_client_account.unwrap_or(eth_client()),
            config.lock_time_min.unwrap_or("1h".to_string()),
            config.lock_time_max.unwrap_or("24h".to_string()),
            12_000_000_000,
        );

        for token in config.whitelisted_tokens.unwrap_or(vec![]) {
            contract.set_token_whitelist_mode(token.parse().unwrap(), WhitelistMode::CheckToken);
        }

        contract
    }

    #[test]
    fn ft_on_transfer_with_empty_whitelist() {
        let context = get_context(false);
        testing_env!(context);
        let mut contract = get_bridge_contract(None);

        let transfer_account: AccountId = AccountId::try_from("bob_near".to_string()).unwrap();
        let balance = U128(100);
        contract.ft_on_transfer(transfer_account, balance, "".to_string());
    }

    #[test]
    fn ft_on_transfer_with_token_in_whitelist() {
        let context = get_context(false);
        testing_env!(context);
        let mut contract = get_bridge_contract(None);

        let token: AccountId = AccountId::try_from("new_token_near".to_string()).unwrap();
        contract.set_token_whitelist_mode(token.clone(), WhitelistMode::CheckToken);
        assert!(contract.whitelist_tokens.get(&token).unwrap() == WhitelistMode::CheckToken);

        let transfer_account: AccountId = AccountId::try_from("bob_near".to_string()).unwrap();
        let balance = U128(100);
        contract.ft_on_transfer(transfer_account, balance, "".to_string());
    }

    #[test]
    #[should_panic(expected = "The token `new_token.near` is not whitelisted")]
    fn ft_on_transfer_with_token_not_in_whitelist() {
        let context = get_context(false);
        testing_env!(context);
        let mut contract = get_bridge_contract(None);

        let token: AccountId = AccountId::try_from("token1_near".to_string()).unwrap();
        contract.set_token_whitelist_mode(token.clone(), WhitelistMode::CheckToken);
        assert!(contract.whitelist_tokens.get(&token).unwrap() == WhitelistMode::CheckToken);

        let sender_account = accounts(1);
        let token_account: AccountId = AccountId::try_from("new_token.near".to_string()).unwrap();
        let balance = U128(100);

        set_env!(predecessor_account_id: token_account, signer_account_id: sender_account.clone());
        contract.ft_on_transfer(sender_account, balance, "".to_string());
    }

    #[test]
    fn is_metadata_correct_test() {
        let context = get_context(false);
        testing_env!(context);
        let contract = get_bridge_contract(None);

        let current_timestamp = block_timestamp() + contract.lock_duration.lock_time_min + 20;
        let token = "alice_near";
        let msg = json!({
            "valid_till": current_timestamp,
            "transfer": {
                "token_near": token,
                "token_eth": "71c7656ec7ab88b098defb751b7401b5f6d8976f",
                "amount": "100"
            },
            "fee": {
                "token": token,
                "amount": "100"
            },
            "recipient": "71c7656ec7ab88b098defb751b7401b5f6d8976f"
        });

        let transfer_message = serde_json::from_value(msg).unwrap();
        contract.validate_transfer_message(&transfer_message, &"bob_near".parse().unwrap());

        let original = TransferMessage {
            valid_till: current_timestamp,
            transfer: TransferDataEthereum {
                token_near: AccountId::try_from("alice_near".to_string()).unwrap(),
                token_eth: get_eth_address("71C7656EC7ab88b098defB751B7401B5f6d8976F".to_string()),
                amount: U128(100),
            },
            fee: TransferDataNear {
                token: AccountId::try_from("alice_near".to_string()).unwrap(),
                amount: U128(100),
            },
            recipient: spectre_bridge_common::get_eth_address(
                "71C7656EC7ab88b098defB751B7401B5f6d8976F".to_string(),
            ),
            valid_till_block_height: None,
        };
        assert_eq!(
            serde_json::to_string(&original).unwrap(),
            serde_json::to_string(&transfer_message).unwrap()
        );
    }

    #[test]
    #[should_panic(expected = "attempt to subtract with overflow")]
    fn metadata_not_correct_valid_time_test() {
        let context = get_context(false);
        testing_env!(context);
        let contract = get_bridge_contract(None);
        let current_timestamp = block_timestamp() - 20;
        let token = "alice_near";
        let msg = json!({
            "valid_till": current_timestamp,
            "transfer": {
                "token_near": token,
                "token_eth": "71c7656ec7ab88b098defb751b7401b5f6d8976f",
                "amount": "100"
            },
            "fee": {
                "token": token,
                "amount": "100"
            },
            "recipient": "71c7656ec7ab88b098defb751b7401b5f6d8976f"
        });

        contract.validate_transfer_message(
            &serde_json::from_value(msg).unwrap(),
            &token.parse().unwrap(),
        );
    }

    #[test]
    #[should_panic(expected = "not correct, current block timestamp")]
    fn metadata_lock_period_not_correct_test() {
        let context = get_context(false);
        testing_env!(context);
        let contract = get_bridge_contract(None);
        let current_timestamp = block_timestamp();
        let token = "alice_near";
        let msg = json!({
            "valid_till": current_timestamp,
            "transfer": {
                "token_near": token,
                "token_eth": "71c7656ec7ab88b098defb751b7401b5f6d8976f",
                "amount": "100"
            },
            "fee": {
                "token": token,
                "amount": "100"
            },
            "recipient": "71c7656ec7ab88b098defb751b7401b5f6d8976f"
        });

        contract.validate_transfer_message(
            &serde_json::from_value(msg).unwrap(),
            &"bob.near".parse().unwrap(),
        );
    }

    #[test]
    fn increase_balance_test() {
        let context = get_context(false);
        testing_env!(context);
        let mut contract = get_bridge_contract(None);
        let transfer_token: AccountId = AccountId::try_from("token_near".to_string()).unwrap();
        let transfer_account: AccountId = AccountId::try_from("bob_near".to_string()).unwrap();

        let balance = U128(100);

        contract.ft_on_transfer(transfer_account.clone(), balance, "".to_string());
        let user_balance = contract.user_balances.get(&transfer_account).unwrap();
        let amount = user_balance.get(&transfer_token).unwrap();
        assert_eq!(100, amount);
    }

    #[test]
    fn decrease_balance_test() {
        let context = get_context(false);
        testing_env!(context);
        let mut contract = get_bridge_contract(None);
        let transfer_token: AccountId = AccountId::try_from("token_near".to_string()).unwrap();
        let transfer_account: AccountId = AccountId::try_from("bob_near".to_string()).unwrap();

        let balance = U128(100);

        contract.ft_on_transfer(transfer_account.clone(), balance, "".to_string());
        let user_balance = contract.user_balances.get(&transfer_account).unwrap();
        let amount = user_balance.get(&transfer_token).unwrap();
        assert_eq!(100, amount);

        contract.decrease_balance(&signer_account_id(), &transfer_token, &balance.0);
        let user_balance = contract.user_balances.get(&transfer_account).unwrap();
        let amount = user_balance.get(&transfer_token).unwrap();
        assert_eq!(0, amount);
    }

    #[test]
    fn lock_test() {
        let context = get_context(false);
        testing_env!(context);
        let mut contract = get_bridge_contract(None);
        let transfer_token: AccountId = AccountId::try_from("token_near".to_string()).unwrap();
        let transfer_account: AccountId = AccountId::try_from("bob_near".to_string()).unwrap();
        let balance = U128(200);

        contract.ft_on_transfer(transfer_account.clone(), balance, "".to_string());

        let user_balance = contract.user_balances.get(&transfer_account).unwrap();
        let transfer_token_amount = user_balance.get(&transfer_token).unwrap();
        assert_eq!(200, transfer_token_amount);

        let current_timestamp = block_timestamp() + contract.lock_duration.lock_time_min + 1;
        let msg = json!({
            "valid_till": current_timestamp,
            "transfer": {
                "token_near": "token_near",
                "token_eth": "71c7656ec7ab88b098defb751b7401b5f6d8976f",
<<<<<<< HEAD
                "amount": "100"
            },
            "fee": {
                "token": "token_near",
                "amount": "100"
            },
             "recipient": "71c7656ec7ab88b098defb751b7401b5f6d8976f"
        });

        contract.init_transfer_callback(
            10,
            serde_json::from_value(msg).unwrap(),
            signer_account_id(),
        );

        let user_balance = contract.user_balances.get(&transfer_account).unwrap();
        let transfer_token_amount = user_balance.get(&transfer_token).unwrap();
        assert_eq!(0, transfer_token_amount);
    }

    #[test]
    #[should_panic(expected = "Not enough fee token balance")]
    fn test_init_transfer_on_not_enough_fee_token_balance() {
        let context = get_context(false);
        testing_env!(context);
        let mut contract = get_bridge_contract(None);
        let transfer_token: AccountId = AccountId::try_from("token_near".to_string()).unwrap();
        let transfer_account: AccountId = AccountId::try_from("bob_near".to_string()).unwrap();
        let balance = U128(150);

        contract.ft_on_transfer(transfer_account.clone(), balance, "".to_string());

        let user_balance = contract.user_balances.get(&transfer_account).unwrap();
        let transfer_token_amount = user_balance.get(&transfer_token).unwrap();
        assert_eq!(150, transfer_token_amount);

        let current_timestamp = block_timestamp() + contract.lock_duration.lock_time_min + 1;
        let msg = json!({
            "valid_till": current_timestamp,
            "transfer": {
                "token_near": "token_near",
                "token_eth": "71c7656ec7ab88b098defb751b7401b5f6d8976f",
=======
>>>>>>> 60ededa7
                "amount": "100"
            },
            "fee": {
                "token": "token_near",
                "amount": "100"
            },
             "recipient": "71c7656ec7ab88b098defb751b7401b5f6d8976f"
        });

        contract.init_transfer_callback(
            10,
            serde_json::from_value(msg).unwrap(),
            signer_account_id(),
        );

        let user_balance = contract.user_balances.get(&transfer_account).unwrap();
        let transfer_token_amount = user_balance.get(&transfer_token).unwrap();
        assert_eq!(0, transfer_token_amount);
    }

    #[test]
    fn unlock_test() {
        let context = get_context(false);
        testing_env!(context);
        let mut contract = get_bridge_contract(None);
        let transfer_token: AccountId = AccountId::try_from("token_near".to_string()).unwrap();
        let transfer_account: AccountId = AccountId::try_from("bob_near".to_string()).unwrap();
        let balance = U128(100);

        contract.ft_on_transfer(transfer_account.clone(), balance, "".to_string());
        contract.ft_on_transfer(transfer_account.clone(), balance, "".to_string());

        let user_balance = contract.user_balances.get(&transfer_account).unwrap();
        let transfer_token_amount = user_balance.get(&transfer_token).unwrap();
        assert_eq!(200, transfer_token_amount);

        let current_timestamp = block_timestamp() + contract.lock_duration.lock_time_min + 1;
        let msg = json!({
            "valid_till": current_timestamp,
            "transfer": {
                "token_near": "token_near",
                "token_eth": "71c7656ec7ab88b098defb751b7401b5f6d8976f",
                "amount": "75"
            },
            "fee": {
                "token": "token_near",
                "amount": "75"
            },
             "recipient": "71c7656ec7ab88b098defb751b7401b5f6d8976f"
        });
        contract.init_transfer_callback(
            10,
            serde_json::from_value(msg).unwrap(),
            signer_account_id(),
        );

        let user_balance = contract.user_balances.get(&transfer_account).unwrap();
        let transfer_token_amount = user_balance.get(&transfer_token).unwrap();
        assert_eq!(50, transfer_token_amount);

        let context = get_context_for_unlock(false);
        testing_env!(context);
        let nonce = U128(1);
        contract.unlock_callback(312, nonce, signer_account_id());
        let user_balance = contract.user_balances.get(&transfer_account).unwrap();
        let transfer_token_amount = user_balance.get(&transfer_token).unwrap();
        assert_eq!(200, transfer_token_amount);
    }

    //audit tests
    #[test]
    #[should_panic(expected = r#"Balance in token_near for user bob_near not found"#)]
    fn test_lock_no_balance() {
        let context = get_context(false);
        testing_env!(context);
        let mut contract = get_bridge_contract(Some(get_bridge_config_v1()));

        let current_timestamp = block_timestamp() + contract.lock_duration.lock_time_min + 20;
        let msg = json!({
            "valid_till": current_timestamp,
            "transfer": {
                "token_near": "token_near",
                "token_eth": "71c7656ec7ab88b098defb751b7401b5f6d8976f",
                "amount": "75"
            },
            "fee": {
                "token": "token_near",
                "amount": "75"
            },
             "recipient": "71c7656ec7ab88b098defb751b7401b5f6d8976f"
        });
        contract.init_transfer_callback(
            10,
            serde_json::from_value(msg).unwrap(),
            signer_account_id(),
        );
    }

    #[test]
    #[should_panic(expected = r#"Balance for token transfer: token_near299 not found"#)]
    fn test_lock_balance_not_found() {
        let context = get_context(false);
        testing_env!(context);
        let mut contract = get_bridge_contract(Some(get_bridge_config_v1()));

        let transfer_token: AccountId = AccountId::try_from("token_near".to_string()).unwrap();
        let transfer_token2: AccountId = AccountId::try_from("token_near2".to_string()).unwrap();
        let balance: u128 = 100;

        contract.ft_on_transfer(
            signer_account_id(),
            U128(balance),
            format!(
                "Was transferred token:{}, amount:{}",
                transfer_token, balance
            ),
        );
        contract.ft_on_transfer(
            signer_account_id(),
            U128(balance),
            format!(
                "Was transferred token:{}, amount:{}",
                transfer_token2, balance
            ),
        );

        let current_timestamp = block_timestamp() + contract.lock_duration.lock_time_min + 20;
        let msg = json!({
            "valid_till": current_timestamp,
            "transfer": {
                "token_near": "token_near299",
                "token_eth": "71c7656ec7ab88b098defb751b7401b5f6d8976f",
                "amount": "75"
            },
            "fee": {
                "token": "token_near",
                "amount": "75"
            },
             "recipient": "71c7656ec7ab88b098defb751b7401b5f6d8976f"
        });
        contract.init_transfer_callback(
            10,
            serde_json::from_value(msg).unwrap(),
            signer_account_id(),
        );
    }

    #[test]
    #[should_panic(expected = r#"Balance for token fee: token_near not found"#)]
    fn test_lock_fee_balance_not_found() {
        let context = get_context(false);
        testing_env!(context);
        let mut contract = get_bridge_contract(Some(get_bridge_config_v1()));

        let transfer_token: AccountId = AccountId::try_from("token_near".to_string()).unwrap();
        let transfer_token2: AccountId = AccountId::try_from("token_near2".to_string()).unwrap();
        let balance: u128 = 100;

        let context = get_context_custom_signer(false, "token_near".to_string());
        testing_env!(context);
        contract.ft_on_transfer(
            signer_account_id(),
            U128(balance),
            format!(
                "Was transferred token:{}, amount:{}",
                transfer_token, balance
            ),
        );

        let context = get_context_custom_signer(false, "token_near2".to_string());
        testing_env!(context);
        contract.ft_on_transfer(
            signer_account_id(),
            U128(balance),
            format!(
                "Was transferred token:{}, amount:{}",
                transfer_token2, balance
            ),
        );

        let current_timestamp = block_timestamp() + contract.lock_duration.lock_time_min + 20;
        let msg = json!({
            "valid_till": current_timestamp,
            "transfer": {
                "token_near": "token_near",
                "token_eth": "71c7656ec7ab88b098defb751b7401b5f6d8976f",
                "amount": "75"
            },
            "fee": {
                "token": "token_near299",
                "amount": "75"
            },
             "recipient": "71c7656ec7ab88b098defb751b7401b5f6d8976f"
        });
        contract.init_transfer_callback(
            10,
            serde_json::from_value(msg).unwrap(),
            signer_account_id(),
        );
    }

    #[test]
    #[should_panic(expected = r#"Transaction with id:"#)]
    fn test_unlock_transaction_not_found() {
        let context = get_context(false);
        testing_env!(context);
        let mut contract = get_bridge_contract(Some(get_bridge_config_v1()));
        let transfer_token: AccountId = AccountId::try_from("token_near".to_string()).unwrap();
        let transfer_token2: AccountId = AccountId::try_from("token_near2".to_string()).unwrap();
        let transfer_account: AccountId = AccountId::try_from("bob_near".to_string()).unwrap(); // signer account
        let balance: u128 = 100;

        contract.ft_on_transfer(
            signer_account_id(),
            U128(balance),
            format!(
                "Was transferred token:{}, amount:{}",
                transfer_token, balance
            ),
        );

        contract.ft_on_transfer(
            signer_account_id(),
            U128(balance),
            format!(
                "Was transferred token:{}, amount:{}",
                transfer_token2, balance
            ),
        );

        let user_balance = contract.user_balances.get(&transfer_account).unwrap();
        let transfer_token_amount = user_balance.get(&transfer_token).unwrap();
        assert_eq!(200, transfer_token_amount);

        let current_timestamp = block_timestamp() + contract.lock_duration.lock_time_min + 20;
        let msg = json!({
            "valid_till": current_timestamp,
            "transfer": {
                "token_near": "token_near",
                "token_eth": "71c7656ec7ab88b098defb751b7401b5f6d8976f",
                "amount": "75"
            },
            "fee": {
                "token": "token_near",
                "amount": "75"
            },
             "recipient": "71c7656ec7ab88b098defb751b7401b5f6d8976f"
        });
        contract.init_transfer_callback(
            10,
            serde_json::from_value(msg).unwrap(),
            signer_account_id(),
        );

        let user_balance = contract.user_balances.get(&transfer_account).unwrap();
        let transfer_token_amount = user_balance.get(&transfer_token).unwrap();
        assert_eq!(50, transfer_token_amount);

        let context = get_context_for_unlock(false);
        testing_env!(context);
        contract.unlock_callback(10, U128(9), signer_account_id());
        let user_balance = contract.user_balances.get(&transfer_account).unwrap();
        let transfer_token_amount = user_balance.get(&transfer_token).unwrap();
        assert_eq!(200, transfer_token_amount);
    }

    #[test]
    #[should_panic(expected = r#"Signer: dex_near transaction not found:"#)]
    fn test_unlock_invalid_account() {
        let context = get_context(false);
        testing_env!(context);
        let mut contract = get_bridge_contract(Some(get_bridge_config_v1()));
        let transfer_token: AccountId = AccountId::try_from("token_near".to_string()).unwrap();
        let transfer_token2: AccountId = AccountId::try_from("token_near2".to_string()).unwrap();
        let transfer_account: AccountId = AccountId::try_from("bob_near".to_string()).unwrap();
        let balance: u128 = 100;

        contract.ft_on_transfer(
            signer_account_id(),
            U128(balance),
            format!(
                "Was transferred token:{}, amount:{}",
                transfer_token, balance
            ),
        );
        let context = get_context_dex(false);
        testing_env!(context);
        contract.ft_on_transfer(
            signer_account_id(),
            U128(balance),
            format!(
                "Was transferred token:{}, amount:{}",
                transfer_token2, balance
            ),
        );
        let user_balance = contract.user_balances.get(&signer_account_id()).unwrap();
        let transfer_token_amount = user_balance.get(&transfer_token).unwrap();

        assert_eq!(100, transfer_token_amount);

        let context = get_context(false);
        testing_env!(context);
        contract.ft_on_transfer(
            signer_account_id(),
            U128(balance),
            format!(
                "Was transferred token:{}, amount:{}",
                transfer_token2, balance
            ),
        );
        let user_balance = contract.user_balances.get(&transfer_account).unwrap();
        let transfer_token_amount = user_balance.get(&transfer_token).unwrap();

        assert_eq!(200, transfer_token_amount);

        let current_timestamp = block_timestamp() + contract.lock_duration.lock_time_min + 20;
        let msg = json!({
            "valid_till": current_timestamp,
            "transfer": {
                "token_near": "token_near",
                "token_eth": "71c7656ec7ab88b098defb751b7401b5f6d8976f",
                "amount": "75"
            },
            "fee": {
                "token": "token_near",
                "amount": "75"
            },
             "recipient": "71c7656ec7ab88b098defb751b7401b5f6d8976f"
        });
        contract.init_transfer_callback(
            10,
            serde_json::from_value(msg).unwrap(),
            signer_account_id(),
        );

        let user_balance = contract.user_balances.get(&transfer_account).unwrap();
        let transfer_token_amount = user_balance.get(&transfer_token).unwrap();
        assert_eq!(50, transfer_token_amount);

        let context = get_panic_context_for_unlock(false);
        testing_env!(context);
        contract.unlock_callback(10, U128(1), signer_account_id());
        let user_balance = contract.user_balances.get(&transfer_account).unwrap();
        let transfer_token_amount = user_balance.get(&transfer_token).unwrap();
        assert_eq!(200, transfer_token_amount);
    }

    #[test]
    #[should_panic(expected = r#"User doesn't have balance"#)]
    fn test_withdraw_no_balance() {
        let context = get_context(false);
        testing_env!(context);
        let mut contract = get_bridge_contract(None);
        let transfer_token: AccountId = AccountId::try_from("token_near".to_string()).unwrap();
        let amount = 42;
        contract.withdraw(transfer_token, U128(amount));
    }

    #[test]
    #[should_panic(expected = r#"User doesn't have balance"#)]
    fn test_withdraw_wrong_balance() {
        let context = get_context(false);
        testing_env!(context);
        let mut contract = get_bridge_contract(None);
        let transfer_token: AccountId = AccountId::try_from("token_near2".to_string()).unwrap();
        let amount = 42;
        let context = get_context_custom_signer(false, transfer_token.to_string());
        testing_env!(context);
        contract.ft_on_transfer(
            transfer_token.clone(),
            U128(amount),
            format!(
                "Was transferred token:{}, amount:{}",
                transfer_token, amount
            ),
        );
        let context = get_context_custom_predecessor(false, String::from("token_near"));
        testing_env!(context);
        contract.withdraw(transfer_token, U128(amount));
    }

    #[test]
    #[should_panic(expected = r#"Not enough token balance"#)]
    fn test_withdraw_not_enough_balance() {
        let context = get_context(false);
        testing_env!(context);
        let mut contract = get_bridge_contract(None);
        let transfer_token: AccountId = AccountId::try_from("token_near".to_string()).unwrap();
        let amount = 42;
        let context = get_context_custom_signer(false, String::from("token_near"));
        testing_env!(context);
        contract.ft_on_transfer(
            transfer_token.clone(),
            U128(amount),
            format!(
                "Was transferred token:{}, amount:{}",
                transfer_token, amount
            ),
        );

        let context = get_context(false);
        testing_env!(context);
        contract.withdraw(transfer_token, U128(amount + 1));
    }

    #[test]
    #[should_panic(expected = r#"Contract expected a result on the callback"#)]
    fn test_withdraw_callback() {
        let context = get_context(false);
        testing_env!(context);
        let mut contract = get_bridge_contract(None);
        let token_id: AccountId = AccountId::try_from("token_near".to_string()).unwrap();
        let amount = 42;
        contract.withdraw_callback(token_id, U128(amount), signer_account_id());
    }

    #[test]
    #[should_panic(expected = r#"Ethereum address:test_addr not valid"#)]
    fn test_set_enear_address_invalid_address() {
        let context = get_context(false);
        testing_env!(context);
        let mut contract = get_bridge_contract(None);
        let invalid_address = "test_addr".to_string();
        contract.set_enear_address(invalid_address);
    }

    #[test]
    fn test_set_enear_address() {
        let context = get_context(false);
        testing_env!(context);
        let mut contract = get_bridge_contract(None);
        let valid_address: String = "42".repeat(20);
        let valid_eth_address: Vec<u8> = hex::decode(valid_address.clone()).unwrap();
        contract.set_enear_address(valid_address);

        assert_eq!(contract.eth_bridge_contract, valid_eth_address[..]);
    }

    #[test]
    fn test_set_lock_time() {
        let context = get_context(false);
        testing_env!(context);
        let mut contract = get_bridge_contract(None);
        let lock_time_min = "420h".to_string();
        let lock_time_max = "42h".to_string();
        let convert_nano = 36 * u64::pow(10, 11);
        contract.set_lock_time(lock_time_min, lock_time_max);

        assert_eq!(
            contract.lock_duration.lock_time_min as u64 / convert_nano,
            420
        );
        assert_eq!(
            contract.lock_duration.lock_time_max as u64 / convert_nano,
            42
        );
    }

    #[test]
    fn test_update_balance() {
        let context = get_context(false);
        testing_env!(context);
        let mut contract = get_bridge_contract(None);
        let tokens: [AccountId; 3] = [
            "token1.near".parse().unwrap(),
            "token2.near".parse().unwrap(),
            "token3.near".parse().unwrap(),
        ];
        let users: [AccountId; 3] = [
            "user1.near".parse().unwrap(),
            "user2.near".parse().unwrap(),
            "user3.near".parse().unwrap(),
        ];

        for user in users.iter() {
            for token in tokens.iter() {
                for _ in 0..3 {
                    contract.update_balance(user.clone(), token.clone(), 10);
                }
            }
        }

        for user in users.iter() {
            for token in tokens.iter() {
                for _ in 0..3 {
                    assert_eq!(contract.get_user_balance(user, token), 30);
                }
            }
        }
    }

    #[test]
    #[should_panic(expected = "is blocked")]
    fn test_blocked_token() {
        set_env!(predecessor_account_id: accounts(0));
        let mut contract = get_bridge_contract(None);

        let token_account = accounts(1);
        let sender_account = accounts(2);
        contract.set_token_whitelist_mode(token_account.clone(), WhitelistMode::Blocked);
        set_env!(predecessor_account_id: token_account, signer_account_id: sender_account.clone());
        contract.ft_on_transfer(sender_account, U128(1_000_000), ethereum_address_from_id(0));
    }

    #[test]
    #[should_panic(expected = "isn't whitelisted for the account")]
    fn test_account_not_in_whitelist() {
        set_env!(predecessor_account_id: accounts(0));
        let mut contract = get_bridge_contract(None);

        let token_account = accounts(1);
        let sender_account = accounts(2);
        contract.set_token_whitelist_mode(accounts(1), WhitelistMode::CheckAccountAndToken);
        set_env!(predecessor_account_id: token_account, signer_account_id: sender_account.clone());
        contract.ft_on_transfer(sender_account, U128(1_000_000), ethereum_address_from_id(0));
    }

    #[test]
    #[should_panic(expected = "is not whitelisted")]
    fn test_token_not_in_whitelist() {
        set_env!(predecessor_account_id: accounts(0));
        let mut contract = get_bridge_contract(None);

        let token_account = accounts(1);
        let sender_account = accounts(2);
        set_env!(predecessor_account_id: token_account, signer_account_id: sender_account.clone());
        contract.ft_on_transfer(sender_account, U128(1_000_000), ethereum_address_from_id(0));
    }

    #[test]
    fn test_account_in_whitelist() {
        set_env!(predecessor_account_id: accounts(0));
        let mut contract = get_bridge_contract(None);

        let token_account = accounts(1);
        let sender_account = accounts(2);
        contract
            .set_token_whitelist_mode(token_account.clone(), WhitelistMode::CheckAccountAndToken);
        contract
            .add_token_to_account_whitelist(Some(token_account.clone()), sender_account.clone());

        set_env!(predecessor_account_id: token_account, signer_account_id: sender_account.clone());
        contract.ft_on_transfer(sender_account, U128(1_000_000), ethereum_address_from_id(0));
    }

    #[test]
    #[should_panic(expected = "isn't whitelisted for the account")]
    fn test_remove_account_from_whitelist() {
        set_env!(predecessor_account_id: accounts(0));
        let mut contract = get_bridge_contract(None);

        let token_account = accounts(1);
        let sender_account = accounts(2);
        contract
            .set_token_whitelist_mode(token_account.clone(), WhitelistMode::CheckAccountAndToken);
        contract
            .add_token_to_account_whitelist(Some(token_account.clone()), sender_account.clone());

        set_env!(predecessor_account_id: token_account.clone(), signer_account_id: sender_account.clone());
        contract.ft_on_transfer(
            sender_account.clone(),
            U128(1_000_000),
            ethereum_address_from_id(0),
        );

        set_env!(predecessor_account_id: accounts(0));
        contract.remove_token_from_account_whitelist(
            Some(token_account.clone()),
            sender_account.clone(),
        );

        set_env!(predecessor_account_id: token_account.clone(), signer_account_id: sender_account.clone());
        contract.ft_on_transfer(
            sender_account.clone(),
            U128(1_000_000),
            ethereum_address_from_id(0),
        );
    }

    #[test]
    fn test_tokens_in_whitelist() {
        set_env!(predecessor_account_id: accounts(0));
        let mut contract = get_bridge_contract(None);

        let whitelist_tokens = ["token1.near", "token2.near", "token3.near"];

        for token_id in whitelist_tokens {
            contract.set_token_whitelist_mode(token_id.parse().unwrap(), WhitelistMode::CheckToken);
        }

        for token_id in whitelist_tokens {
            let token_account: AccountId = token_id.parse().unwrap();
            let sender_account = accounts(2);
            set_env!(predecessor_account_id: token_account, signer_account_id: sender_account.clone());
            contract.ft_on_transfer(sender_account, U128(1_000_000), ethereum_address_from_id(0));
        }
    }

    #[test]
    fn test_accounts_in_whitelist() {
        set_env!(predecessor_account_id: accounts(0));
        let mut contract = get_bridge_contract(None);

        let whitelist_tokens = ["token1.near", "token2.near", "token3.near"];
        let whitelist_accounts = ["account1.near", "account2.near", "account3.near"];

        for token_id in whitelist_tokens {
            let token_account: AccountId = token_id.parse().unwrap();
            contract.set_token_whitelist_mode(
                token_account.clone(),
                WhitelistMode::CheckAccountAndToken,
            );

            for account_id in whitelist_accounts {
                let sender_account: AccountId = account_id.parse().unwrap();
                contract.add_token_to_account_whitelist(
                    Some(token_account.clone()),
                    sender_account.clone(),
                );
            }
        }

        for token_id in whitelist_tokens {
            for account_id in whitelist_accounts {
                let token_account: AccountId = token_id.parse().unwrap();
                let sender_account: AccountId = account_id.parse().unwrap();
                set_env!(predecessor_account_id: token_account, signer_account_id: sender_account.clone());
                contract.ft_on_transfer(
                    sender_account,
                    U128(1_000_000),
                    ethereum_address_from_id(0),
                );
            }
        }
    }
}<|MERGE_RESOLUTION|>--- conflicted
+++ resolved
@@ -994,7 +994,6 @@
             "transfer": {
                 "token_near": "token_near",
                 "token_eth": "71c7656ec7ab88b098defb751b7401b5f6d8976f",
-<<<<<<< HEAD
                 "amount": "100"
             },
             "fee": {
@@ -1037,8 +1036,6 @@
             "transfer": {
                 "token_near": "token_near",
                 "token_eth": "71c7656ec7ab88b098defb751b7401b5f6d8976f",
-=======
->>>>>>> 60ededa7
                 "amount": "100"
             },
             "fee": {

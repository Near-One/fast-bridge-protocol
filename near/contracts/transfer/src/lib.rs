use near_sdk::borsh::{self, BorshDeserialize, BorshSerialize};
use near_sdk::collections::{LookupMap, LookupSet};
use near_sdk::{near_bindgen, ext_contract, AccountId, PromiseOrValue, serde_json, env, is_promise_success, require};
use near_sdk::env::{block_timestamp, signer_account_id};
use near_sdk::json_types::U128;
use near_sdk::serde::{Deserialize, Serialize};
use std::str;
use event::{Event, TransferDataNear};
use lp_relayer::{Proof, Relayer, ext_prover};
#[allow(unused_imports)]
use near_sdk::Promise;

mod utils;
mod event;
mod lp_relayer;

<<<<<<< HEAD
//3-7 days
const LOCK_TIME_MIN: u64 = 259200000000000;
const LOCK_TIME_MAX: u64 = 604800000000000;
pub const NO_DEPOSIT: u128 = 0;

=======
const LOCK_TIME_MIN: u64 = 3600;
const LOCK_TIME_MAX: u64 = 7200;
>>>>>>> 0e1b272b

#[near_bindgen]
#[derive(Serialize, Deserialize, BorshDeserialize, BorshSerialize, Debug, Clone)]
#[serde(crate = "near_sdk::serde")]
pub struct TransferData {
    token: AccountId,
    amount: u128,
}

#[near_bindgen]
#[derive(Serialize, Deserialize, BorshDeserialize, BorshSerialize, Debug, Clone)]
#[serde(crate = "near_sdk::serde")]
pub struct TransferMessage {
    valid_till: u64,
    transfer: TransferData,
    fee: TransferData,
    recipient: String,
}

#[ext_contract(ext_token)]
trait NEP141Token {
    fn ft_transfer(&mut self, receiver_id: AccountId, amount: u128) -> PromiseOrValue<U128>;
}

#[ext_contract(ext_self)]
trait InternalTokenInterface {
    fn withdraw_callback(&mut self, token_id: AccountId, amount: u128) -> PromiseOrValue<U128>;
    #[result_serializer(borsh)]
    fn verify_log_entry_callback(
        &mut self,
        #[callback]
        #[serializer(borsh)]
        verification_success: bool,
        #[serializer(borsh)] param: Relayer,
        #[serializer(borsh)] proof: Proof,
    ) -> Promise;
}

#[near_bindgen]
#[derive(BorshDeserialize, BorshSerialize)]
pub struct SpectreBridge {
    pending_transfers: LookupMap<String, (AccountId, TransferMessage)>,
    supported_tokens: LookupSet<AccountId>,
    user_balances: LookupMap<AccountId, LookupMap<AccountId, u128>>,
    nonce: u128,
    proover_contract: AccountId,
}

impl Default for SpectreBridge {
    fn default() -> Self {
        Self {
            pending_transfers: LookupMap::new(b"a".to_vec()),
            supported_tokens: LookupSet::new(b"b".to_vec()),
            user_balances: LookupMap::new(b"c".to_vec()),
            nonce: 0,
            proover_contract: AccountId::try_from("prover.goerli.testnet".to_string()).unwrap(), //TODO: change to real proover contract account_id
        }
    }
}

#[near_bindgen]
impl SpectreBridge {
    pub fn ft_on_transfer(
        &mut self,
        token_id: AccountId,
        amount: u128,
    ) -> PromiseOrValue<U128> {
        require!(self.supported_tokens.contains(&token_id), format!("Token: {} not supported.", token_id));
        self.update_balance(token_id, amount)
    }

    pub fn lock(
        &mut self,
        msg: String,
    ) -> PromiseOrValue<U128> {
        let transfer_message = self.is_metadata_correct(msg);
        let user_token_balance = self.user_balances.get(&env::signer_account_id())
            .unwrap_or_else(|| panic!("Balance in {} for user {} not found", transfer_message.transfer.token, env::signer_account_id()));

        let token_transfer_balance = user_token_balance.get(&transfer_message.transfer.token)
            .unwrap_or_else(|| panic!("Balance for token transfer: {} not found", &transfer_message.transfer.token));

        require!(token_transfer_balance > transfer_message.transfer.amount, "Not enough transfer token balance.");

        let token_fee_balance = user_token_balance.get(&transfer_message.fee.token)
            .unwrap_or_else(|| panic!("Balance for token fee: {} not found", &transfer_message.transfer.token));
        require!(token_fee_balance > transfer_message.fee.amount, "Not enough fee token balance.");

        self.decrease_balance(&transfer_message.transfer.token, &transfer_message.transfer.amount);
        self.decrease_balance(&transfer_message.fee.token, &transfer_message.fee.amount);

        let nonce = U128::from(self.store_transfers(transfer_message.clone()));

        Event::SpectreBridgeTransferEvent {
            nonce: &nonce,
            valid_till: transfer_message.valid_till,
            transfer: &TransferDataNear {
                token: transfer_message.transfer.token,
                amount: U128(transfer_message.transfer.amount),
            },
            fee: &TransferDataNear {
                token: transfer_message.fee.token,
                amount: U128(transfer_message.fee.amount),
            },
            recipient: &utils::get_eth_address(transfer_message.recipient),
        }.emit();

        PromiseOrValue::Value(nonce)
    }

    pub fn unlock(
        &mut self,
        nonce: u128,
    ) {
        let transaction_id = utils::get_transaction_id(nonce);
        let transfer = self.pending_transfers.get(&transaction_id)
            .unwrap_or_else(|| panic!("Transaction with id: {} not found", &transaction_id.to_string()));
        let transfer_data = transfer.1;

        require!(transfer.0 == env::signer_account_id(), format!("Signer: {} transaction not fount:", &env::signer_account_id()));
        require!(block_timestamp() > transfer_data.valid_till, "Valid time is not correct.");

        self.increase_balance(&transfer_data.transfer.token, &transfer_data.transfer.amount);
        self.increase_balance(&transfer_data.fee.token, &transfer_data.fee.amount);
        self.pending_transfers.remove(&transaction_id);

        Event::SpectreBridgeUnlockEvent {
            nonce: &U128(nonce),
            account: &signer_account_id(),
        }.emit();
    }

    pub fn lp_unlock(
        &mut self,
        proof: Proof,
    ) {
        let param = Relayer::get_param(proof.clone());

        let proof_1 = proof.clone();
        ext_prover::verify_log_entry(
            proof.log_index,
            proof.log_entry_data,
            proof.receipt_index,
            proof.receipt_data,
            proof.header_data,
            proof.proof,
            false,
            self.proover_contract.clone(),
            utils::NO_DEPOSIT,
            utils::terra_gas(50),
        ).then(ext_self::verify_log_entry_callback(
            param,
            proof_1,
            self.proover_contract.clone(),
            utils::NO_DEPOSIT,
            utils::terra_gas(50),
        ));
    }

    /**
    not #[private] because it will be used by callback cross contract call
    **/
    pub fn verify_log_entry_callback(
        &mut self,
        #[callback]
        verification_success: bool,
        param: Relayer,
        proof: Proof,
    ) {
        if !verification_success {
            Event::SpectreBridgeEthProoverNotProofedEvent {
                sender: &param.sender,
                nonce: &U128(param.nonce),
                proof: &proof,
            }.emit();
            panic!("Failed to verify the proof");
        }

        require!(env::predecessor_account_id() == self.proover_contract,
            format!("Current account_id: {} does not have permission to call this method", &env::predecessor_account_id()));

        let nonce = param.nonce;
        let transaction_id = utils::get_transaction_id(nonce);

        let transfer = self.pending_transfers.get(&transaction_id)
            .unwrap_or_else(|| panic!("Transaction with id: {} not found", &transaction_id.to_string()));
        let transfer_data = transfer.1;

        self.increase_balance(&transfer_data.transfer.token, &transfer_data.transfer.amount);
        self.increase_balance(&transfer_data.fee.token, &transfer_data.fee.amount);
        self.pending_transfers.remove(&transaction_id);

        Event::SpectreBridgeUnlockEvent {
            nonce: &U128(nonce),
            account: &signer_account_id(),
        }.emit();
    }

    #[private]
    fn update_balance(
        &mut self,
        token_id: AccountId,
        amount: u128,
    ) -> PromiseOrValue<U128> {
        if let Some(mut user_balances) = self.user_balances.get(&signer_account_id()) {
            if let Some(mut token_amount) = user_balances.get(&token_id) {
                token_amount += amount;
                user_balances.insert(&token_id, &token_amount);
            } else {
                user_balances.insert(&token_id, &amount);
            }
            self.user_balances.insert(&signer_account_id(), &user_balances);
        } else {
            let mut token_balance = LookupMap::new(b"tb".to_vec());
            token_balance.insert(&token_id, &amount);
            self.user_balances.insert(&signer_account_id(), &token_balance);
        }
        Event::SpectreBridgeDepositEvent {
            account: &signer_account_id(),
            token: &token_id,
            amount: &U128(amount),
        }.emit();
        PromiseOrValue::Value(U128::from(0))
    }

    #[private]
    fn decrease_balance(
        &mut self,
        token_id: &AccountId,
        amount: &u128,
    ) {
        let mut user_token_balance = self.user_balances.get(&env::signer_account_id()).unwrap();
        let balance = user_token_balance.get(token_id).unwrap() - amount;
        user_token_balance.insert(token_id, &balance);
        self.user_balances.insert(&env::signer_account_id(), &user_token_balance);
    }


    #[private]
    fn increase_balance(
        &mut self,
        token_id: &AccountId,
        amount: &u128,
    ) {
        let mut user_token_balance = self.user_balances.get(&env::signer_account_id()).unwrap();
        let balance = user_token_balance.get(token_id).unwrap() + amount;
        user_token_balance.insert(token_id, &balance);
        self.user_balances.insert(&env::signer_account_id(), &user_token_balance);
    }

    #[private]
<<<<<<< HEAD
    pub fn is_metadata_correct(
        &mut self,
        msg: String,
    ) -> TransferMessage {
        let transfer_message: TransferMessage = serde_json::from_str(&msg)
            .expect("Some error with json structure.");

        require!(transfer_message.valid_till > block_timestamp(),
            format!("Transfer valid time:{} not correct, block timestamp:{}.",
                transfer_message.valid_till, block_timestamp()));

        let lock_period = transfer_message.valid_till - block_timestamp();
        require!((LOCK_TIME_MIN..=LOCK_TIME_MAX).contains(&lock_period),
            format!("Lock period:{} does not fit the terms of the contract.", lock_period));
        require!(self.supported_tokens.contains(&transfer_message.transfer.token), "This transfer token not supported.");
        require!(self.supported_tokens.contains(&transfer_message.fee.token), "This fee token not supported.");
        require!(utils::is_valid_eth_address(transfer_message.recipient.clone()), "Eth address not valid.");

        transfer_message
    }

    #[private]
=======
>>>>>>> 0e1b272b
    #[allow(dead_code)]
    pub fn add_supported_token(
        &mut self,
        token: AccountId,
    ) {
        self.supported_tokens.insert(&token);
    }

    pub fn withdraw(
        &mut self,
        token_id: AccountId,
        amount: u128,
    ) -> PromiseOrValue<U128> {
        require!(self.supported_tokens.contains(&token_id), format!("Token: {}  not supported", token_id ));

        let user_balance = self.user_balances.get(&env::signer_account_id())
            .unwrap_or_else(|| { panic!("{}", "User not have balance".to_string()) });

        let balance = user_balance.get(&token_id)
            .unwrap_or_else(|| panic!("User token: {} , balance is 0", &token_id));

        require!( balance >= amount, "Not enough token balance");

        ext_token::ft_transfer(
            env::signer_account_id(),
            amount,
            env::current_account_id(),
            utils::NO_DEPOSIT,
            utils::TGAS,
        ).then(ext_self::withdraw_callback(
            token_id,
            amount,
            env::current_account_id(),
            utils::NO_DEPOSIT,
            utils::terra_gas(40))).into()
    }

    #[allow(dead_code)]
    pub fn withdraw_callback(
        &mut self,
        token_id: AccountId,
        amount: u128,
    ) -> PromiseOrValue<U128> {
        require!(is_promise_success(), "Error transfer");

        self.decrease_balance(&token_id, &amount);
        PromiseOrValue::Value(U128::from(0))
    }
}


impl SpectreBridge {
    fn store_transfers(
        &mut self,
        transfer_message: TransferMessage,
    ) -> u128 {
        self.nonce += 1;
        let transaction_id = utils::get_transaction_id(self.nonce);
        let account_pending = (signer_account_id(), transfer_message);
        self.pending_transfers.insert(&transaction_id, &account_pending);
        self.nonce
    }

    pub fn is_metadata_correct(
        &self,
        msg: String,
    ) -> Result<TransferMessage, &'static str> {
        let transfer_message: TransferMessage = serde_json::from_str(&msg)
            .expect("Some error with json structure.");
        if transfer_message.valid_till < block_timestamp() {
            return Err("Transfer valid time not correct.");
        }

        let lock_period = transfer_message.valid_till - block_timestamp();
        if !(LOCK_TIME_MIN..=LOCK_TIME_MAX).contains(&lock_period) {
            return Err("Lock period does not fit the terms of the contract.");
        }

        if !self.supported_tokens.contains(&transfer_message.transfer.token) {
            return Err("This transfer token not supported.");
        }

        if !self.supported_tokens.contains(&transfer_message.fee.token) {
            return Err("This fee token not supported.");
        }

        if !utils::is_valid_eth_address(transfer_message.recipient.clone()) {
            return Err("Eth address not valid.");
        }

        Ok(transfer_message)
    }
}

#[cfg(test)]
mod tests {
    use super::*;
    use near_sdk::{testing_env, VMContext};
    use near_sdk::test_utils::VMContextBuilder;
    use std::convert::{TryFrom};

    fn get_context(is_view: bool) -> VMContext {
        VMContextBuilder::new()
            .current_account_id(AccountId::try_from("alice_near".to_string()).unwrap())
            .signer_account_id(AccountId::try_from("bob_near".to_string()).unwrap())
            .predecessor_account_id(AccountId::try_from("carol_near".to_string()).unwrap())
            .block_index(101)
            .block_timestamp(1649402222)
            .is_view(is_view)
            .build()
    }

    fn get_context_for_unlock(is_view: bool) -> VMContext {
        VMContextBuilder::new()
            .current_account_id(AccountId::try_from("alice_near".to_string()).unwrap())
            .signer_account_id(AccountId::try_from("bob_near".to_string()).unwrap())
            .predecessor_account_id(AccountId::try_from("carol_near".to_string()).unwrap())
            .block_index(200)
            .block_timestamp(1649402222 + LOCK_TIME_MIN + 30)
            .is_view(is_view)
            .build()
    }

    #[test]
    fn add_supported_token_test() {
        let context = get_context(false);
        testing_env!(context);
        let mut contract = SpectreBridge::default();
        let token: AccountId = AccountId::try_from("token_near".to_string()).unwrap();
        contract.add_supported_token(token.clone());
        assert!(contract.supported_tokens.contains(&token));
    }

    #[test]
    fn is_metadata_correct_test() {
        let context = get_context(false);
        testing_env!(context);
        let mut contract = SpectreBridge::default();
        let token: AccountId = AccountId::try_from("alice_near".to_string()).unwrap();
        contract.add_supported_token(token.clone());
        assert!(contract.supported_tokens.contains(&token));

        let current_timestamp = block_timestamp() + LOCK_TIME_MIN + 20;
        let mut msg: String = r#"
        {
            "valid_till": "#.to_owned();
        msg.push_str(&current_timestamp.to_string());
        msg.push_str(r#",
            "transfer": {
                "token": "alice_near",
                "amount": 100
            },
            "fee": {
                "token": "alice_near",
                "amount": 100
            },
            "recipient": "71C7656EC7ab88b098defB751B7401B5f6d8976F"
        }"#);

        let transfer_message = contract.is_metadata_correct(msg);

        let original = TransferMessage {
            valid_till: current_timestamp,
            transfer: TransferData {
                token: AccountId::try_from("alice_near".to_string()).unwrap(),
                amount: 100,
            },
            fee: TransferData {
                token: AccountId::try_from("alice_near".to_string()).unwrap(),
                amount: 100,
            },
            recipient: "71C7656EC7ab88b098defB751B7401B5f6d8976F".to_string(),
        };
        assert_eq!(serde_json::to_string(&original).unwrap(), serde_json::to_string(&transfer_message).unwrap());
    }

    #[test]
    #[should_panic]
    fn metadata_not_correct_valid_time_test() {
        let context = get_context(false);
        testing_env!(context);
        let mut contract = SpectreBridge::default();
        let token: AccountId = AccountId::try_from("alice_near".to_string()).unwrap();
        contract.add_supported_token(token.clone());
        assert!(contract.supported_tokens.contains(&token));

        let current_timestamp = block_timestamp() - 20;
        let mut msg: String = r#"
        {
            "valid_till": "#.to_owned();
        msg.push_str(&current_timestamp.to_string());
        msg.push_str(r#",
            "transfer": {
                "token": "alice_near",
                "amount": 100
            },
            "fee": {
                "token": "alice_near",
                "amount": 100
            },
            "recipient": "71C7656EC7ab88b098defB751B7401B5f6d8976F"
        }"#);
        let _transfer_message = contract.is_metadata_correct(msg);
    }

    #[test]
    #[should_panic]
    fn metadata_lock_period_not_correct_test() {
        let context = get_context(false);
        testing_env!(context);
        let mut contract = SpectreBridge::default();
        let token: AccountId = AccountId::try_from("alice_near".to_string()).unwrap();
        contract.add_supported_token(token.clone());
        assert!(contract.supported_tokens.contains(&token));

        let current_timestamp = block_timestamp();
        let mut msg: String = r#"
        {
            "valid_till": "#.to_owned();
        msg.push_str(&current_timestamp.to_string());
        msg.push_str(r#",
            "transfer": {
                "token": "alice_near",
                "amount": 100
            },
            "fee": {
                "token": "alice_near",
                "amount": 100
            },
            "recipient": "71C7656EC7ab88b098defB751B7401B5f6d8976F"
        }"#);
        let _transfer_message = contract.is_metadata_correct(msg);
    }

    #[test]
    #[should_panic]
    fn metadata_transfer_token_not_available_test() {
        let context = get_context(false);
        testing_env!(context);
        let mut contract = SpectreBridge::default();
        let transfer_token: AccountId = AccountId::try_from("token1_near".to_string()).unwrap();
        let fee_token: AccountId = AccountId::try_from("token2_near".to_string()).unwrap();
        contract.add_supported_token(transfer_token.clone());
        contract.add_supported_token(fee_token.clone());
        assert!(contract.supported_tokens.contains(&transfer_token));
        assert!(contract.supported_tokens.contains(&fee_token));

        let current_timestamp = block_timestamp() + LOCK_TIME_MIN + 20;
        let mut msg: String = r#"
        {
            "valid_till": "#.to_owned();
        msg.push_str(&current_timestamp.to_string());
        msg.push_str(r#",
            "transfer": {
                "token": "token3_near",
                "amount": 100
            },
            "fee": {
                "token": "token4_near",
                "amount": 100
            },
            "recipient": "71C7656EC7ab88b098defB751B7401B5f6d8976F"
        }"#);
        let _transfer_message = contract.is_metadata_correct(msg);
    }

    #[test]
    #[should_panic]
    fn metadata_fee_token_not_available_test() {
        let context = get_context(false);
        testing_env!(context);
        let mut contract = SpectreBridge::default();
        let transfer_token: AccountId = AccountId::try_from("token1_near".to_string()).unwrap();
        let fee_token: AccountId = AccountId::try_from("token2_near".to_string()).unwrap();
        contract.add_supported_token(transfer_token.clone());
        contract.add_supported_token(fee_token.clone());
        assert!(contract.supported_tokens.contains(&transfer_token));
        assert!(contract.supported_tokens.contains(&fee_token));

        let current_timestamp = block_timestamp() + LOCK_TIME_MIN + 20;
        let mut msg: String = r#"
        {
            "valid_till": "#.to_owned();
        msg.push_str(&current_timestamp.to_string());
        msg.push_str(r#",
            "transfer": {
                "token": "token1_near",
                "amount": 100
            },
            "fee": {
                "token": "token3_near",
                "amount": 100
            },
            "recipient": "71C7656EC7ab88b098defB751B7401B5f6d8976F"
        }"#);
        let _transfer_message = contract.is_metadata_correct(msg);
    }

    #[test]
    fn increase_balance_test() {
        let context = get_context(false);
        testing_env!(context);
        let mut contract = SpectreBridge::default();
        let transfer_token: AccountId = AccountId::try_from("token_near".to_string()).unwrap();
        let transfer_account: AccountId = AccountId::try_from("bob_near".to_string()).unwrap();
        contract.add_supported_token(transfer_token.clone());
        assert!(contract.supported_tokens.contains(&transfer_token));

        let balance: u128 = 100;

        contract.ft_on_transfer(AccountId::try_from(transfer_token.to_string()).unwrap(), balance);
        let user_balance = contract.user_balances.get(&transfer_account).unwrap();
        let amount = user_balance.get(&transfer_token).unwrap();
        assert_eq!(100, amount);
    }

    #[test]
    fn decrease_balance_test() {
        let context = get_context(false);
        testing_env!(context);
        let mut contract = SpectreBridge::default();
        let transfer_token: AccountId = AccountId::try_from("token_near".to_string()).unwrap();
        let transfer_account: AccountId = AccountId::try_from("bob_near".to_string()).unwrap();
        contract.add_supported_token(transfer_token.clone());
        assert!(contract.supported_tokens.contains(&transfer_token));

        let balance: u128 = 100;

        contract.ft_on_transfer(transfer_token.clone(), balance);
        let user_balance = contract.user_balances.get(&transfer_account).unwrap();
        let amount = user_balance.get(&transfer_token).unwrap();
        assert_eq!(100, amount);

        contract.decrease_balance(&transfer_token, &balance);
        let user_balance = contract.user_balances.get(&transfer_account).unwrap();
        let amount = user_balance.get(&transfer_token).unwrap();
        assert_eq!(0, amount);
    }

    #[test]
    fn lock_test() {
        let context = get_context(false);
        testing_env!(context);
        let mut contract = SpectreBridge::default();
        let transfer_token: AccountId = AccountId::try_from("token_near".to_string()).unwrap();
        let transfer_token2: AccountId = AccountId::try_from("token2_near".to_string()).unwrap();
        let transfer_account: AccountId = AccountId::try_from("bob_near".to_string()).unwrap();
        let balance: u128 = 100;

        contract.add_supported_token(transfer_token.clone());
        contract.add_supported_token(transfer_token2.clone());
        assert!(contract.supported_tokens.contains(&transfer_token));
        assert!(contract.supported_tokens.contains(&transfer_token2));

        contract.ft_on_transfer(transfer_token.clone(), balance);
        contract.ft_on_transfer(transfer_token2.clone(), balance);

        let user_balance = contract.user_balances.get(&transfer_account).unwrap();
        let transfer_token_amount = user_balance.get(&transfer_token).unwrap();
        assert_eq!(100, transfer_token_amount);
        let transfer_token2_amount = user_balance.get(&transfer_token2).unwrap();
        assert_eq!(100, transfer_token2_amount);


        let current_timestamp = block_timestamp() + LOCK_TIME_MIN + 20;
        let mut msg: String = r#"
        {
            "valid_till": "#.to_owned();
        msg.push_str(&current_timestamp.to_string());
        msg.push_str(r#",
            "transfer": {
                "token": "token_near",
                "amount": 50
            },
            "fee": {
                "token": "token2_near",
                "amount": 50
            },
             "recipient": "71C7656EC7ab88b098defB751B7401B5f6d8976F"
        }"#);
        contract.lock(msg);

        let user_balance = contract.user_balances.get(&transfer_account).unwrap();
        let transfer_token_amount = user_balance.get(&transfer_token).unwrap();
        assert_eq!(50, transfer_token_amount);
        let transfer_token2_amount = user_balance.get(&transfer_token2).unwrap();
        assert_eq!(50, transfer_token2_amount);
    }

    #[test]
    fn unlock_test() {
        let context = get_context(false);
        testing_env!(context);
        let mut contract = SpectreBridge::default();
        let transfer_token: AccountId = AccountId::try_from("token_near".to_string()).unwrap();
        let transfer_token2: AccountId = AccountId::try_from("token2_near".to_string()).unwrap();
        let transfer_account: AccountId = AccountId::try_from("bob_near".to_string()).unwrap();
        let balance: u128 = 100;

        contract.add_supported_token(transfer_token.clone());
        contract.add_supported_token(transfer_token2.clone());
        assert!(contract.supported_tokens.contains(&transfer_token));
        assert!(contract.supported_tokens.contains(&transfer_token2));

        contract.ft_on_transfer(transfer_token.clone(), balance);
        contract.ft_on_transfer(transfer_token2.clone(), balance);

        let user_balance = contract.user_balances.get(&transfer_account).unwrap();
        let transfer_token_amount = user_balance.get(&transfer_token).unwrap();
        assert_eq!(100, transfer_token_amount);
        let transfer_token2_amount = user_balance.get(&transfer_token2).unwrap();
        assert_eq!(100, transfer_token2_amount);


        let current_timestamp = block_timestamp() + LOCK_TIME_MIN + 20;
        let mut msg: String = r#"
        {
            "valid_till": "#.to_owned();
        msg.push_str(&current_timestamp.to_string());
        msg.push_str(r#",
            "transfer": {
                "token": "token_near",
                "amount": 50
            },
            "fee": {
                "token": "token2_near",
                "amount": 50
            },
             "recipient": "71C7656EC7ab88b098defB751B7401B5f6d8976F"
        }"#);
        contract.lock(msg);

        let user_balance = contract.user_balances.get(&transfer_account).unwrap();
        let transfer_token_amount = user_balance.get(&transfer_token).unwrap();
        assert_eq!(50, transfer_token_amount);
        let transfer_token2_amount = user_balance.get(&transfer_token2).unwrap();
        assert_eq!(50, transfer_token2_amount);

        let context = get_context_for_unlock(false);
        testing_env!(context);
        contract.unlock(1);
        let user_balance = contract.user_balances.get(&transfer_account).unwrap();
        let transfer_token_amount = user_balance.get(&transfer_token).unwrap();
        assert_eq!(100, transfer_token_amount);
        let transfer_token2_amount = user_balance.get(&transfer_token2).unwrap();
        assert_eq!(100, transfer_token2_amount);
    }
}<|MERGE_RESOLUTION|>--- conflicted
+++ resolved
@@ -14,16 +14,11 @@
 mod event;
 mod lp_relayer;
 
-<<<<<<< HEAD
 //3-7 days
 const LOCK_TIME_MIN: u64 = 259200000000000;
 const LOCK_TIME_MAX: u64 = 604800000000000;
 pub const NO_DEPOSIT: u128 = 0;
 
-=======
-const LOCK_TIME_MIN: u64 = 3600;
-const LOCK_TIME_MAX: u64 = 7200;
->>>>>>> 0e1b272b
 
 #[near_bindgen]
 #[derive(Serialize, Deserialize, BorshDeserialize, BorshSerialize, Debug, Clone)]
@@ -275,7 +270,6 @@
     }
 
     #[private]
-<<<<<<< HEAD
     pub fn is_metadata_correct(
         &mut self,
         msg: String,
@@ -298,14 +292,24 @@
     }
 
     #[private]
-=======
->>>>>>> 0e1b272b
     #[allow(dead_code)]
     pub fn add_supported_token(
         &mut self,
         token: AccountId,
     ) {
         self.supported_tokens.insert(&token);
+    }
+
+    #[private]
+    fn store_transfers(
+        &mut self,
+        transfer_message: TransferMessage,
+    ) -> u128 {
+        self.nonce += 1;
+        let transaction_id = utils::get_transaction_id(self.nonce);
+        let account_pending = (signer_account_id(), transfer_message);
+        self.pending_transfers.insert(&transaction_id, &account_pending);
+        self.nonce
     }
 
     pub fn withdraw(
@@ -350,50 +354,6 @@
     }
 }
 
-
-impl SpectreBridge {
-    fn store_transfers(
-        &mut self,
-        transfer_message: TransferMessage,
-    ) -> u128 {
-        self.nonce += 1;
-        let transaction_id = utils::get_transaction_id(self.nonce);
-        let account_pending = (signer_account_id(), transfer_message);
-        self.pending_transfers.insert(&transaction_id, &account_pending);
-        self.nonce
-    }
-
-    pub fn is_metadata_correct(
-        &self,
-        msg: String,
-    ) -> Result<TransferMessage, &'static str> {
-        let transfer_message: TransferMessage = serde_json::from_str(&msg)
-            .expect("Some error with json structure.");
-        if transfer_message.valid_till < block_timestamp() {
-            return Err("Transfer valid time not correct.");
-        }
-
-        let lock_period = transfer_message.valid_till - block_timestamp();
-        if !(LOCK_TIME_MIN..=LOCK_TIME_MAX).contains(&lock_period) {
-            return Err("Lock period does not fit the terms of the contract.");
-        }
-
-        if !self.supported_tokens.contains(&transfer_message.transfer.token) {
-            return Err("This transfer token not supported.");
-        }
-
-        if !self.supported_tokens.contains(&transfer_message.fee.token) {
-            return Err("This fee token not supported.");
-        }
-
-        if !utils::is_valid_eth_address(transfer_message.recipient.clone()) {
-            return Err("Eth address not valid.");
-        }
-
-        Ok(transfer_message)
-    }
-}
-
 #[cfg(test)]
 mod tests {
     use super::*;

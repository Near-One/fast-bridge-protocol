--- conflicted
+++ resolved
@@ -5,7 +5,7 @@
 use hex::ToHex;
 use eth_types::*;
 use crate::utils::{EthEventParams, long_signature};
-use transfer_event_logs::*;
+use spectre_bridge_common::*;
 
 const EVENT_NAME: &str = "TransferToNearInitiated";
 
@@ -64,11 +64,7 @@
         ]
     }
 
-<<<<<<< HEAD
-    pub fn get_param(proof: transfer_event_logs::Proof) -> Self {
-=======
-    pub fn get_param(e_near_address: EthAddress, proof: Proof) -> Self {
->>>>>>> 1af9561c
+    pub fn get_param(e_near_address: EthAddress, proof: spectre_bridge_common::Proof) -> Self {
         let data = proof.log_entry_data;
         let params = Relayer::event_params();
         let event = Event {

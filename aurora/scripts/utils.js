require('dotenv').config();
const hre = require("hardhat");
const {encodeInitMsgToBorsh} = require("../test/EncodeInitMsgToBorsh");

async function tokensRegistration(signer, config, fastBridgeAddress, nearTokenAddress, auroraTokenAddress) {
    const fastBridge = await beforeWorkWithFastBridge(signer, config, fastBridgeAddress);
    await fastBridge.registerToken(auroraTokenAddress, nearTokenAddress);

    console.log("Aurora Fast Bridge Address on Near: ", await fastBridge.getNearAddress());
}

async function initTokenTransfer(signer, config, fastBridgeAddress, nearTokenAddress, auroraTokenAddress, ethTokenAddress) {
    const usdc = await hre.ethers.getContractAt("@openzeppelin/contracts/token/ERC20/IERC20.sol:IERC20", auroraTokenAddress);
    await usdc.approve(fastBridgeAddress, "2000000000000000000000000");

    const fastBridge = await beforeWorkWithFastBridge(signer, config, fastBridgeAddress);

    let lockPeriod = 10800000000000;
    const validTill = Date.now() * 1000000 + lockPeriod;

    const initTokenTransferArg = encodeInitMsgToBorsh(validTill, nearTokenAddress, ethTokenAddress.substring(2), 100, 100, signer.address, signer.address);
     
    const options = { gasLimit: 5000000 };
    let tx = await fastBridge.initTokenTransfer(initTokenTransferArg, options);
    let receipt = await tx.wait();
    console.log(receipt.events[0].args);
}

async function unlock(signer, config, fastBridgeAddress, nonce, ethTokenAddress, validTillBlockHeight) {
    const fastBridge = await beforeWorkWithFastBridge(signer, config, fastBridgeAddress);
    
    const { getUnlockProof } = require('../test/UnlockProof');
    const proof = await getUnlockProof("0x00763f30eEB0eEF506907e18f2a6ceC2DAb30Df8",
        { token: ethTokenAddress,
          recipient: signer.address,
          nonce,
          amount: 100}, validTillBlockHeight);

    console.log("proof: ",  proof);
    console.log("proof len: ", proof.length);
    
    let tx = await fastBridge.unlock(nonce, proof);
    await tx.wait();
}

async function withdraw_from_near(signer, config, fastBridgeAddress, nearTokenAddress, amount) {
    const fastBridge = await beforeWorkWithFastBridge(signer, config, fastBridgeAddress);

    console.log("Withdraw from Near");
    let tx = await fastBridge.withdrawFromNear(nearTokenAddress, amount);
    let receipt = await tx.wait();
}

async function withdraw(signer, config, fastBridgeAddress, nearTokenAddress) {
    const fastBridge = await beforeWorkWithFastBridge(signer, config, fastBridgeAddress);

    let tx = await fastBridge.withdraw(nearTokenAddress);
    let receipt = await tx.wait();
}

<<<<<<< HEAD

async function get_near_account_id(signer, config, fastBridgeAddress) {
    const fastBridge = await beforeWorkWithFastBridge(signer, config, fastBridgeAddress);
    console.log("Aurora Fast Bridge Address on Near: ", await fastBridge.getNearAddress());
}

async function get_token_aurora_address(signer, config, fastBridgeAddress, nearTokenAddress) {
    const fastBridge = await beforeWorkWithFastBridge(signer, config, fastBridgeAddress);
    console.log("Aurora Fast Bridge Address on Near: ", await fastBridge.getTokenAuroraAddress(nearTokenAddress));
}


async function get_balance(signer, config, fastBridgeAddress, nearTokenAccountId) {
    const fastBridge = await beforeWorkWithFastBridge(signer, config, fastBridgeAddress);
    console.log("Token balance: ", await fastBridge.getUserBalance(nearTokenAccountId, signer.address));
=======
async function set_whitelist_mode_for_users(signer, config, fastBridgeAddress, userAddress) {
    const fastBridge = await beforeWorkWithFastBridge(signer, config, fastBridgeAddress);

    let tx = await fastBridge.setWhitelistModeForUsers([userAddress], [true]);
    let receipt = await tx.wait();
>>>>>>> 57d6ad23
}

async function beforeWorkWithFastBridge(signer, config, fastBridgeAddress) {
    console.log("Sending transaction with the account:", signer.address);

    const wnear = await hre.ethers.getContractAt("@openzeppelin/contracts/token/ERC20/IERC20.sol:IERC20", config.wNearAddress);
    await wnear.approve(fastBridgeAddress, "4012500000000000000000000");
    
    await wnear.transfer(fastBridgeAddress, 1);
    const FastBridge = await hre.ethers.getContractFactory("AuroraErc20FastBridge", {
        libraries: {
            "AuroraSdk": config.auroraSdkAddress,
            "Utils": config.auroraUtilsAddress
        },
    });

    return FastBridge
        .attach(fastBridgeAddress)
        .connect(signer);
}

<<<<<<< HEAD
exports.get_token_aurora_address = get_token_aurora_address;
exports.get_near_account_id = get_near_account_id;
=======
exports.set_whitelist_mode_for_users = set_whitelist_mode_for_users;
>>>>>>> 57d6ad23
exports.initTokenTransfer = initTokenTransfer;
exports.tokensRegistration = tokensRegistration;
exports.unlock = unlock;
exports.withdraw_from_near = withdraw_from_near;
exports.withdraw = withdraw;
exports.get_balance = get_balance;<|MERGE_RESOLUTION|>--- conflicted
+++ resolved
@@ -58,8 +58,6 @@
     let receipt = await tx.wait();
 }
 
-<<<<<<< HEAD
-
 async function get_near_account_id(signer, config, fastBridgeAddress) {
     const fastBridge = await beforeWorkWithFastBridge(signer, config, fastBridgeAddress);
     console.log("Aurora Fast Bridge Address on Near: ", await fastBridge.getNearAddress());
@@ -74,13 +72,13 @@
 async function get_balance(signer, config, fastBridgeAddress, nearTokenAccountId) {
     const fastBridge = await beforeWorkWithFastBridge(signer, config, fastBridgeAddress);
     console.log("Token balance: ", await fastBridge.getUserBalance(nearTokenAccountId, signer.address));
-=======
+
+
 async function set_whitelist_mode_for_users(signer, config, fastBridgeAddress, userAddress) {
     const fastBridge = await beforeWorkWithFastBridge(signer, config, fastBridgeAddress);
 
     let tx = await fastBridge.setWhitelistModeForUsers([userAddress], [true]);
     let receipt = await tx.wait();
->>>>>>> 57d6ad23
 }
 
 async function beforeWorkWithFastBridge(signer, config, fastBridgeAddress) {
@@ -102,12 +100,9 @@
         .connect(signer);
 }
 
-<<<<<<< HEAD
 exports.get_token_aurora_address = get_token_aurora_address;
 exports.get_near_account_id = get_near_account_id;
-=======
 exports.set_whitelist_mode_for_users = set_whitelist_mode_for_users;
->>>>>>> 57d6ad23
 exports.initTokenTransfer = initTokenTransfer;
 exports.tokensRegistration = tokensRegistration;
 exports.unlock = unlock;

require("@nomicfoundation/hardhat-chai-matchers");
require("@openzeppelin/hardhat-upgrades");

// Replace this private key with your Ropsten account private key
// To export your private key from Metamask, open Metamask and
// go to Account Details > Export Private Key
// Be aware of NEVER putting real Ether into testing accounts
require('dotenv').config();

const AURORA_PRIVATE_KEY = process.env.AURORA_PRIVATE_KEY;

task("deploy", "Deploy aurora fast bridge proxy contract")
    .addParam("silo", "Config file name without extension")
    .setAction(async (taskArgs, hre) => {
        const { deploy } = require("./scripts/deploy.js");
        const [signer] = await hre.ethers.getSigners();
        const config = require(`./configs/${taskArgs.silo}.json`);

        await hre.run("compile");
        await deploy({
            signer,
            nearFastBridgeAccount: config.nearFastBridgeAccount,
            auroraEngineAccountId: config.auroraEngineAccountId,
            wNearAddress: config.wNearAddress,
            auroraSdkAddress: config.auroraSdkAddress,
            auroraUtilsAddress: config.auroraUtilsAddress
        });
    });

task("upgrade", "Upgrade aurora fast bridge proxy contract")
    .addParam("silo", "Config file name without extension")
    .addParam("proxy", "Current proxy address of the AuroraErc20FastBridge contract")
    .setAction(async (taskArgs, hre) => {
        const { upgrade } = require("./scripts/deploy.js");
        const [signer] = await hre.ethers.getSigners();
        const config = require(`./configs/${taskArgs.silo}.json`);

        await hre.run("compile");
        await upgrade({
            signer,
            proxyAddress: taskArgs.proxy,
            auroraSdkAddress: config.auroraSdkAddress,
            auroraUtilsAddress: config.auroraUtilsAddress
        });
    });

task('tokens_registration', 'Register tokens and storage deposit on NEAR for the contract')
    .addParam("silo", "Config file name without extension")
    .addParam('fastBridgeAddress', 'Aurora Fast Bridge address')
    .addParam('nearTokenAddress', "Token address on Near")
    .addParam('auroraTokenAddress', "Token address on Aurora")
    .setAction(async taskArgs => {
        const { tokensRegistration } = require('./scripts/utils');
        const [signer] = await hre.ethers.getSigners();
        const config = require(`./configs/${taskArgs.silo}.json`);

        await tokensRegistration(signer, config, taskArgs.fastBridgeAddress, taskArgs.nearTokenAddress, taskArgs.auroraTokenAddress);
    });

task('init_token_transfer', 'Initialize Token Transfer from Aurora to Ethereum')
    .addParam("silo", "Config file name without extension")
    .addParam('fastBridgeAddress', 'Aurora Fast Bridge address')
    .addParam('nearTokenAddress', "Token address on Near")
    .addParam('auroraTokenAddress', "Token address on Aurora")
    .addParam('ethTokenAddress', "Token address on Eth")
    .setAction(async taskArgs => {
        const { initTokenTransfer } = require('./scripts/utils');
        const [signer] = await hre.ethers.getSigners();
        const config = require(`./configs/${taskArgs.silo}.json`);

        await initTokenTransfer(signer, config, taskArgs.fastBridgeAddress, taskArgs.nearTokenAddress, taskArgs.auroraTokenAddress, taskArgs.ethTokenAddress);
    });

task('unlock', 'Unlock tokens on Near')
    .addParam("silo", "Config file name without extension")
    .addParam('fastBridgeAddress', 'Aurora Fast Bridge address')
    .addParam('nonce', 'nonce')
    .addParam('ethTokenAddress', "Token address on Eth")
    .addParam('validTillBlockHeight', "Valid till block height")
    .setAction(async taskArgs => {
        const { unlock } = require('./scripts/utils');
        const [signer] = await hre.ethers.getSigners();
        const config = require(`./configs/${taskArgs.silo}.json`);

        await unlock(signer, config, taskArgs.fastBridgeAddress, taskArgs.nonce, taskArgs.ethTokenAddress, taskArgs.validTillBlockHeight);
    });

task('withdraw_from_near', 'Withdraw tokens on Near side')
    .addParam("silo", "Config file name without extension")
    .addParam('fastBridgeAddress', 'Aurora Fast Bridge address')
    .addParam('nearTokenAddress', "Token address on Near")
    .addParam('tokenAmount', "Withdraw tokens amount")
    .setAction(async taskArgs => {
        const { withdraw_from_near } = require('./scripts/utils');
        const [signer] = await hre.ethers.getSigners();
        const config = require(`./configs/${taskArgs.silo}.json`);

        await withdraw_from_near(signer, config, taskArgs.fastBridgeAddress, taskArgs.nearTokenAddress, taskArgs.tokenAmount);
    });

task('withdraw', 'Withdraw tokens to user on Aurora')
    .addParam("silo", "Config file name without extension")
    .addParam('fastBridgeAddress', 'Aurora Fast Bridge address')
    .addParam('nearTokenAddress', "Token address on Near")
    .setAction(async taskArgs => {
        const { withdraw } = require('./scripts/utils');
        const [signer] = await hre.ethers.getSigners();
        const config = require(`./configs/${taskArgs.silo}.json`);

        await withdraw(signer, config, taskArgs.fastBridgeAddress, taskArgs.nearTokenAddress);
    });

<<<<<<< HEAD
task('get_near_account_id', '')
    .addParam("silo", "Config file name without extension")
    .addParam('fastBridgeAddress', 'Aurora Fast Bridge address')
    .setAction(async taskArgs => {
        const { get_near_account_id } = require('./scripts/utils');
        const [signer] = await hre.ethers.getSigners();
        const config = require(`./configs/${taskArgs.silo}.json`);

        await get_near_account_id(signer, config, taskArgs.fastBridgeAddress);
    });
    
task('get_token_aurora_address', '')
    .addParam("silo", "Config file name without extension")
    .addParam('fastBridgeAddress', 'Aurora Fast Bridge address')
    .addParam('nearTokenAddress', "Token address on Near")
    .setAction(async taskArgs => {
        const { get_token_aurora_address } = require('./scripts/utils');
        const [signer] = await hre.ethers.getSigners();
        const config = require(`./configs/${taskArgs.silo}.json`);

        await get_token_aurora_address(signer, config, taskArgs.fastBridgeAddress, taskArgs.nearTokenAddress);
    });
    
    
task('get_balance', '')
    .addParam("silo", "Config file name without extension")
    .addParam('fastBridgeAddress', 'Aurora Fast Bridge address')
    .addParam('nearTokenAddress', "Token address on Near")
    .setAction(async taskArgs => {
        const { get_balance } = require('./scripts/utils');
        const [signer] = await hre.ethers.getSigners();
        const config = require(`./configs/${taskArgs.silo}.json`);

        await get_balance(signer, config, taskArgs.fastBridgeAddress, taskArgs.nearTokenAddress);
    });
=======
task('set_whitelist_mode_for_users', 'Set whitelist mode for users')
    .addParam("silo", "Config file name without extension")
    .addParam('fastBridgeAddress', 'Aurora Fast Bridge address')
    .addParam('userAddress', "User address")
    .setAction(async taskArgs => {
        const { set_whitelist_mode_for_users } = require('./scripts/utils');
        const [signer] = await hre.ethers.getSigners();
        const config = require(`./configs/${taskArgs.silo}.json`);

        await set_whitelist_mode_for_users(signer, config, taskArgs.fastBridgeAddress, taskArgs.userAddress);
    });

>>>>>>> 57d6ad23

module.exports = {
    solidity: {
        version: "0.8.17",
        settings: {
            optimizer: {
                enabled: true,
                runs: 200
            }
        }
    },
    networks: {
        testnet_aurora: {
            url: 'https://testnet.aurora.dev',
            accounts: [`0x${AURORA_PRIVATE_KEY}`],
            chainId: 1313161555,
            timeout: 100_000_000_000
        },
        develop_aurora: {
            url: 'https://develop.rpc.testnet.aurora.dev:8545',
            accounts: [`0x${AURORA_PRIVATE_KEY}`]
        },
        ropsten: {
            url: 'https://rpc.testnet.aurora.dev:8545',
            accounts: [`0x${AURORA_PRIVATE_KEY}`]
        }
    },
    mocha: {
        timeout: 1000000000000
    }
};<|MERGE_RESOLUTION|>--- conflicted
+++ resolved
@@ -110,8 +110,7 @@
         await withdraw(signer, config, taskArgs.fastBridgeAddress, taskArgs.nearTokenAddress);
     });
 
-<<<<<<< HEAD
-task('get_near_account_id', '')
+task('get_near_account_id', 'Get near account id for aurora fast bridge contract')
     .addParam("silo", "Config file name without extension")
     .addParam('fastBridgeAddress', 'Aurora Fast Bridge address')
     .setAction(async taskArgs => {
@@ -122,7 +121,7 @@
         await get_near_account_id(signer, config, taskArgs.fastBridgeAddress);
     });
     
-task('get_token_aurora_address', '')
+task('get_token_aurora_address', 'Get aurora token address from aurora fast bridge')
     .addParam("silo", "Config file name without extension")
     .addParam('fastBridgeAddress', 'Aurora Fast Bridge address')
     .addParam('nearTokenAddress', "Token address on Near")
@@ -135,7 +134,7 @@
     });
     
     
-task('get_balance', '')
+task('get_balance', 'Get user balance in aurora fast bridge contract')
     .addParam("silo", "Config file name without extension")
     .addParam('fastBridgeAddress', 'Aurora Fast Bridge address')
     .addParam('nearTokenAddress', "Token address on Near")
@@ -146,7 +145,7 @@
 
         await get_balance(signer, config, taskArgs.fastBridgeAddress, taskArgs.nearTokenAddress);
     });
-=======
+
 task('set_whitelist_mode_for_users', 'Set whitelist mode for users')
     .addParam("silo", "Config file name without extension")
     .addParam('fastBridgeAddress', 'Aurora Fast Bridge address')
@@ -158,8 +157,6 @@
 
         await set_whitelist_mode_for_users(signer, config, taskArgs.fastBridgeAddress, taskArgs.userAddress);
     });
-
->>>>>>> 57d6ad23
 
 module.exports = {
     solidity: {
